--- conflicted
+++ resolved
@@ -9,11 +9,8 @@
 polkadot-node-primitives = { package = "polkadot-node-primitives", path = "../node/primitives" }
 novelpoly = { package = "reed-solomon-novelpoly", version = "1.0.0" }
 parity-scale-codec = { version = "2.0.0", default-features = false, features = ["std", "derive"] }
-<<<<<<< HEAD
-sp-core = { git = "https://github.com/paritytech/substrate", branch = "rococo-v1" }
-trie = { package = "sp-trie", git = "https://github.com/paritytech/substrate", branch = "rococo-v1" }
-=======
+
 sp-core = { git = "https://github.com/paritytech/substrate", branch = "polkadot-v0.9.3" }
 trie = { package = "sp-trie", git = "https://github.com/paritytech/substrate", branch = "polkadot-v0.9.3" }
->>>>>>> aa386760
+
 thiserror = "1.0.23"