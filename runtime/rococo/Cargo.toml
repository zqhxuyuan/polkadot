[package]
name = "rococo-runtime"
version = "0.9.3"
authors = ["Parity Technologies <admin@parity.io>"]
edition = "2018"
build = "build.rs"

[dependencies]
parity-scale-codec = { version = "2.0.0", default-features = false, features = ["derive"] }
serde = { version = "1.0.123", default-features = false }
serde_derive = { version = "1.0.117", optional = true }
smallvec = "1.6.1"
hex-literal = "0.3.1"
log = { version = "0.4.14", default-features = false }

<<<<<<< HEAD
frame-support = { git = "https://github.com/paritytech/substrate", default-features = false , branch = "rococo-v1" }
sp-api = { git = "https://github.com/paritytech/substrate", default-features = false , branch = "rococo-v1" }
sp-io = { git = "https://github.com/paritytech/substrate", default-features = false , branch = "rococo-v1" }
sp-std = { package = "sp-std", git = "https://github.com/paritytech/substrate", default-features = false , branch = "rococo-v1" }
sp-runtime = { git = "https://github.com/paritytech/substrate", default-features = false , branch = "rococo-v1" }
sp-session = { git = "https://github.com/paritytech/substrate", default-features = false , branch = "rococo-v1" }
sp-staking = { git = "https://github.com/paritytech/substrate", default-features = false , branch = "rococo-v1" }
sp-core = { git = "https://github.com/paritytech/substrate", default-features = false , branch = "rococo-v1" }
sp-version = { git = "https://github.com/paritytech/substrate", default-features = false , branch = "rococo-v1" }

tx-pool-api = { package = "sp-transaction-pool", git = "https://github.com/paritytech/substrate", default-features = false , branch = "rococo-v1" }
block-builder-api = { package = "sp-block-builder", git = "https://github.com/paritytech/substrate", default-features = false , branch = "rococo-v1" }
inherents = { package = "sp-inherents", git = "https://github.com/paritytech/substrate", default-features = false , branch = "rococo-v1" }
offchain-primitives = { package = "sp-offchain", git = "https://github.com/paritytech/substrate", default-features = false , branch = "rococo-v1" }

babe-primitives = { package = "sp-consensus-babe", git = "https://github.com/paritytech/substrate", branch = "rococo-v1", default-features = false }
beefy-primitives = { git = "https://github.com/paritytech/grandpa-bridge-gadget", branch = "rococo-v1", default-features = false }
frame-executive = { git = "https://github.com/paritytech/substrate", branch = "rococo-v1", default-features = false }
pallet-authority-discovery = { git = "https://github.com/paritytech/substrate", branch = "rococo-v1", default-features = false }
pallet-authorship = { git = "https://github.com/paritytech/substrate", branch = "rococo-v1", default-features = false }
pallet-babe = { git = "https://github.com/paritytech/substrate", branch = "rococo-v1", default-features = false }
pallet-beefy = { git = "https://github.com/paritytech/grandpa-bridge-gadget", branch = "rococo-v1", default-features = false }
pallet-balances = { git = "https://github.com/paritytech/substrate", branch = "rococo-v1", default-features = false }
pallet-collective = { git = "https://github.com/paritytech/substrate", branch = "rococo-v1", default-features = false }
pallet-grandpa = { git = "https://github.com/paritytech/substrate", branch = "rococo-v1", default-features = false }
pallet-im-online = { git = "https://github.com/paritytech/substrate", branch = "rococo-v1", default-features = false }
pallet-indices = { git = "https://github.com/paritytech/substrate", branch = "rococo-v1", default-features = false }
pallet-membership = { git = "https://github.com/paritytech/substrate", branch = "rococo-v1", default-features = false }
pallet-mmr = { git = "https://github.com/paritytech/substrate", branch = "rococo-v1", default-features = false }
pallet-mmr-primitives = { git = "https://github.com/paritytech/substrate", branch = "rococo-v1", default-features = false }
pallet-transaction-payment = { git = "https://github.com/paritytech/substrate", branch = "rococo-v1", default-features = false }
pallet-transaction-payment-rpc-runtime-api = { git = "https://github.com/paritytech/substrate", branch = "rococo-v1", default-features = false }
pallet-session = { git = "https://github.com/paritytech/substrate", branch = "rococo-v1", default-features = false }
pallet-staking = { git = "https://github.com/paritytech/substrate", branch = "rococo-v1", default-features = false }
pallet-staking-reward-curve = { package = "pallet-staking-reward-curve", git = "https://github.com/paritytech/substrate", branch = "rococo-v1" }
pallet-sudo = { git = "https://github.com/paritytech/substrate", branch = "rococo-v1", default-features = false }
pallet-timestamp = { git = "https://github.com/paritytech/substrate", branch = "rococo-v1", default-features = false }
pallet-offences = { git = "https://github.com/paritytech/substrate", branch = "rococo-v1", default-features = false }
pallet-proxy = { git = "https://github.com/paritytech/substrate", branch = "rococo-v1", default-features = false }
pallet-utility = { git = "https://github.com/paritytech/substrate", branch = "rococo-v1", default-features = false }
authority-discovery-primitives = { package = "sp-authority-discovery", git = "https://github.com/paritytech/substrate", branch = "rococo-v1", default-features = false }

frame-system = {git = "https://github.com/paritytech/substrate", default-features = false , branch = "rococo-v1" }
frame-system-rpc-runtime-api = { git = "https://github.com/paritytech/substrate", default-features = false , branch = "rococo-v1" }
=======
frame-support = { git = "https://github.com/paritytech/substrate", default-features = false , branch = "polkadot-v0.9.3" }
sp-api = { git = "https://github.com/paritytech/substrate", default-features = false , branch = "polkadot-v0.9.3" }
sp-io = { git = "https://github.com/paritytech/substrate", default-features = false , branch = "polkadot-v0.9.3" }
sp-std = { package = "sp-std", git = "https://github.com/paritytech/substrate", default-features = false , branch = "polkadot-v0.9.3" }
sp-runtime = { git = "https://github.com/paritytech/substrate", default-features = false , branch = "polkadot-v0.9.3" }
sp-session = { git = "https://github.com/paritytech/substrate", default-features = false , branch = "polkadot-v0.9.3" }
sp-staking = { git = "https://github.com/paritytech/substrate", default-features = false , branch = "polkadot-v0.9.3" }
sp-core = { git = "https://github.com/paritytech/substrate", default-features = false , branch = "polkadot-v0.9.3" }
sp-version = { git = "https://github.com/paritytech/substrate", default-features = false , branch = "polkadot-v0.9.3" }

tx-pool-api = { package = "sp-transaction-pool", git = "https://github.com/paritytech/substrate", default-features = false , branch = "polkadot-v0.9.3" }
block-builder-api = { package = "sp-block-builder", git = "https://github.com/paritytech/substrate", default-features = false , branch = "polkadot-v0.9.3" }
inherents = { package = "sp-inherents", git = "https://github.com/paritytech/substrate", default-features = false , branch = "polkadot-v0.9.3" }
offchain-primitives = { package = "sp-offchain", git = "https://github.com/paritytech/substrate", default-features = false , branch = "polkadot-v0.9.3" }

babe-primitives = { package = "sp-consensus-babe", git = "https://github.com/paritytech/substrate", default-features = false , branch = "polkadot-v0.9.3" }
beefy-primitives = { git = "https://github.com/paritytech/grandpa-bridge-gadget", default-features = false , branch = "polkadot-v0.9.3" }
frame-executive = { git = "https://github.com/paritytech/substrate", default-features = false , branch = "polkadot-v0.9.3" }
pallet-authority-discovery = { git = "https://github.com/paritytech/substrate", default-features = false , branch = "polkadot-v0.9.3" }
pallet-authorship = { git = "https://github.com/paritytech/substrate", default-features = false , branch = "polkadot-v0.9.3" }
pallet-babe = { git = "https://github.com/paritytech/substrate", default-features = false , branch = "polkadot-v0.9.3" }
pallet-beefy = { git = "https://github.com/paritytech/grandpa-bridge-gadget", default-features = false , branch = "polkadot-v0.9.3" }
pallet-balances = { git = "https://github.com/paritytech/substrate", default-features = false , branch = "polkadot-v0.9.3" }
pallet-collective = { git = "https://github.com/paritytech/substrate", default-features = false , branch = "polkadot-v0.9.3" }
pallet-grandpa = { git = "https://github.com/paritytech/substrate", default-features = false , branch = "polkadot-v0.9.3" }
pallet-im-online = { git = "https://github.com/paritytech/substrate", default-features = false , branch = "polkadot-v0.9.3" }
pallet-indices = { git = "https://github.com/paritytech/substrate", default-features = false , branch = "polkadot-v0.9.3" }
pallet-membership = { git = "https://github.com/paritytech/substrate", default-features = false , branch = "polkadot-v0.9.3" }
pallet-mmr = { git = "https://github.com/paritytech/substrate", default-features = false , branch = "polkadot-v0.9.3" }
pallet-mmr-primitives = { git = "https://github.com/paritytech/substrate", default-features = false , branch = "polkadot-v0.9.3" }
pallet-transaction-payment = { git = "https://github.com/paritytech/substrate", default-features = false , branch = "polkadot-v0.9.3" }
pallet-transaction-payment-rpc-runtime-api = { git = "https://github.com/paritytech/substrate", default-features = false , branch = "polkadot-v0.9.3" }
pallet-session = { git = "https://github.com/paritytech/substrate", default-features = false , branch = "polkadot-v0.9.3" }
pallet-staking = { git = "https://github.com/paritytech/substrate", default-features = false , branch = "polkadot-v0.9.3" }
pallet-staking-reward-curve = { package = "pallet-staking-reward-curve", git = "https://github.com/paritytech/substrate", branch = "polkadot-v0.9.3" }
pallet-sudo = { git = "https://github.com/paritytech/substrate", default-features = false , branch = "polkadot-v0.9.3" }
pallet-timestamp = { git = "https://github.com/paritytech/substrate", default-features = false , branch = "polkadot-v0.9.3" }
pallet-offences = { git = "https://github.com/paritytech/substrate", default-features = false , branch = "polkadot-v0.9.3" }
pallet-proxy = { git = "https://github.com/paritytech/substrate", default-features = false , branch = "polkadot-v0.9.3" }
pallet-utility = { git = "https://github.com/paritytech/substrate", default-features = false , branch = "polkadot-v0.9.3" }
authority-discovery-primitives = { package = "sp-authority-discovery", git = "https://github.com/paritytech/substrate", default-features = false , branch = "polkadot-v0.9.3" }

frame-system = {git = "https://github.com/paritytech/substrate", default-features = false , branch = "polkadot-v0.9.3" }
frame-system-rpc-runtime-api = { git = "https://github.com/paritytech/substrate", default-features = false , branch = "polkadot-v0.9.3" }
>>>>>>> aa386760

runtime-common = { package = "polkadot-runtime-common", path = "../common", default-features = false }
primitives = { package = "polkadot-primitives", path = "../../primitives", default-features = false }
polkadot-parachain = { path = "../../parachain", default-features = false }
runtime-parachains = { package = "polkadot-runtime-parachains", path = "../parachains", default-features = false }

xcm = { package = "xcm", path = "../../xcm", default-features = false }
xcm-executor = { package = "xcm-executor", path = "../../xcm/xcm-executor", default-features = false }
xcm-builder = { package = "xcm-builder", path = "../../xcm/xcm-builder", default-features = false }
pallet-xcm = { path = "../../xcm/pallet-xcm", default-features = false }

# Bridge Dependencies
bp-rococo = { path = "../../bridges/primitives/chain-rococo", default-features = false }
bp-wococo = { path = "../../bridges/primitives/chain-wococo", default-features = false }
pallet-bridge-grandpa = { path = "../../bridges/modules/grandpa", default-features = false }

[build-dependencies]
substrate-wasm-builder = "3.0.0"

[features]
default = ["std"]
no_std = []
std = [
	"authority-discovery-primitives/std",
	"babe-primitives/std",
	"bp-rococo/std",
	"bp-wococo/std",
	"parity-scale-codec/std",
	"frame-executive/std",
	"pallet-authority-discovery/std",
	"pallet-authorship/std",
	"pallet-babe/std",
	"beefy-primitives/std",
	"pallet-balances/std",
	"pallet-bridge-grandpa/std",
	"pallet-collective/std",
	"pallet-beefy/std",
	"pallet-grandpa/std",
	"pallet-sudo/std",
	"pallet-membership/std",
	"pallet-mmr/std",
	"pallet-mmr-primitives/std",
	"pallet-indices/std",
	"pallet-im-online/std",
	"pallet-session/std",
	"pallet-staking/std",
	"pallet-offences/std",
	"pallet-timestamp/std",
	"pallet-transaction-payment/std",
	"pallet-transaction-payment-rpc-runtime-api/std",
	"inherents/std",
	"frame-support/std",
	"polkadot-parachain/std",
	"primitives/std",
	"runtime-common/std",
	"runtime-parachains/std",
	"sp-api/std",
	"sp-core/std",
	"sp-io/std",
	"sp-runtime/std",
	"sp-session/std",
	"sp-staking/std",
	"sp-std/std",
	"frame-system/std",
	"frame-system-rpc-runtime-api/std",
	"offchain-primitives/std",
	"block-builder-api/std",
	"tx-pool-api/std",
	"sp-version/std",
	"serde_derive",
	"serde/std",
	"xcm/std",
	"xcm-executor/std",
	"xcm-builder/std",
	"pallet-xcm/std",
	"log/std",
]
# When enabled, the runtime api will not be build.
#
# This is required by Cumulus to access certain types of the
# runtime without clashing with the runtime api exported functions
# in WASM.
disable-runtime-api = []
runtime-benchmarks = [
	"runtime-common/runtime-benchmarks",
	"frame-support/runtime-benchmarks",
	"frame-system/runtime-benchmarks",
	"sp-runtime/runtime-benchmarks",
	"pallet-babe/runtime-benchmarks",
	"pallet-balances/runtime-benchmarks",
	"pallet-collective/runtime-benchmarks",
	"pallet-grandpa/runtime-benchmarks",
	"pallet-im-online/runtime-benchmarks",
	"pallet-indices/runtime-benchmarks",
	"pallet-staking/runtime-benchmarks",
	"pallet-timestamp/runtime-benchmarks",
	"pallet-xcm/runtime-benchmarks",
	"xcm-builder/runtime-benchmarks",
]
try-runtime = [
	"frame-executive/try-runtime",
	"frame-support/try-runtime",
	"frame-system/try-runtime",
	"pallet-authority-discovery/try-runtime",
	"pallet-authorship/try-runtime",
	"pallet-babe/try-runtime",
	"pallet-balances/try-runtime",
	"pallet-collective/try-runtime",
	"pallet-grandpa/try-runtime",
	"pallet-sudo/try-runtime",
	"pallet-indices/try-runtime",
	"pallet-im-online/try-runtime",
	"pallet-membership/try-runtime",
	"pallet-session/try-runtime",
	"pallet-staking/try-runtime",
	"pallet-offences/try-runtime",
	"pallet-timestamp/try-runtime",
	"pallet-transaction-payment/try-runtime",
	"runtime-common/try-runtime",
]<|MERGE_RESOLUTION|>--- conflicted
+++ resolved
@@ -13,52 +13,7 @@
 hex-literal = "0.3.1"
 log = { version = "0.4.14", default-features = false }
 
-<<<<<<< HEAD
-frame-support = { git = "https://github.com/paritytech/substrate", default-features = false , branch = "rococo-v1" }
-sp-api = { git = "https://github.com/paritytech/substrate", default-features = false , branch = "rococo-v1" }
-sp-io = { git = "https://github.com/paritytech/substrate", default-features = false , branch = "rococo-v1" }
-sp-std = { package = "sp-std", git = "https://github.com/paritytech/substrate", default-features = false , branch = "rococo-v1" }
-sp-runtime = { git = "https://github.com/paritytech/substrate", default-features = false , branch = "rococo-v1" }
-sp-session = { git = "https://github.com/paritytech/substrate", default-features = false , branch = "rococo-v1" }
-sp-staking = { git = "https://github.com/paritytech/substrate", default-features = false , branch = "rococo-v1" }
-sp-core = { git = "https://github.com/paritytech/substrate", default-features = false , branch = "rococo-v1" }
-sp-version = { git = "https://github.com/paritytech/substrate", default-features = false , branch = "rococo-v1" }
 
-tx-pool-api = { package = "sp-transaction-pool", git = "https://github.com/paritytech/substrate", default-features = false , branch = "rococo-v1" }
-block-builder-api = { package = "sp-block-builder", git = "https://github.com/paritytech/substrate", default-features = false , branch = "rococo-v1" }
-inherents = { package = "sp-inherents", git = "https://github.com/paritytech/substrate", default-features = false , branch = "rococo-v1" }
-offchain-primitives = { package = "sp-offchain", git = "https://github.com/paritytech/substrate", default-features = false , branch = "rococo-v1" }
-
-babe-primitives = { package = "sp-consensus-babe", git = "https://github.com/paritytech/substrate", branch = "rococo-v1", default-features = false }
-beefy-primitives = { git = "https://github.com/paritytech/grandpa-bridge-gadget", branch = "rococo-v1", default-features = false }
-frame-executive = { git = "https://github.com/paritytech/substrate", branch = "rococo-v1", default-features = false }
-pallet-authority-discovery = { git = "https://github.com/paritytech/substrate", branch = "rococo-v1", default-features = false }
-pallet-authorship = { git = "https://github.com/paritytech/substrate", branch = "rococo-v1", default-features = false }
-pallet-babe = { git = "https://github.com/paritytech/substrate", branch = "rococo-v1", default-features = false }
-pallet-beefy = { git = "https://github.com/paritytech/grandpa-bridge-gadget", branch = "rococo-v1", default-features = false }
-pallet-balances = { git = "https://github.com/paritytech/substrate", branch = "rococo-v1", default-features = false }
-pallet-collective = { git = "https://github.com/paritytech/substrate", branch = "rococo-v1", default-features = false }
-pallet-grandpa = { git = "https://github.com/paritytech/substrate", branch = "rococo-v1", default-features = false }
-pallet-im-online = { git = "https://github.com/paritytech/substrate", branch = "rococo-v1", default-features = false }
-pallet-indices = { git = "https://github.com/paritytech/substrate", branch = "rococo-v1", default-features = false }
-pallet-membership = { git = "https://github.com/paritytech/substrate", branch = "rococo-v1", default-features = false }
-pallet-mmr = { git = "https://github.com/paritytech/substrate", branch = "rococo-v1", default-features = false }
-pallet-mmr-primitives = { git = "https://github.com/paritytech/substrate", branch = "rococo-v1", default-features = false }
-pallet-transaction-payment = { git = "https://github.com/paritytech/substrate", branch = "rococo-v1", default-features = false }
-pallet-transaction-payment-rpc-runtime-api = { git = "https://github.com/paritytech/substrate", branch = "rococo-v1", default-features = false }
-pallet-session = { git = "https://github.com/paritytech/substrate", branch = "rococo-v1", default-features = false }
-pallet-staking = { git = "https://github.com/paritytech/substrate", branch = "rococo-v1", default-features = false }
-pallet-staking-reward-curve = { package = "pallet-staking-reward-curve", git = "https://github.com/paritytech/substrate", branch = "rococo-v1" }
-pallet-sudo = { git = "https://github.com/paritytech/substrate", branch = "rococo-v1", default-features = false }
-pallet-timestamp = { git = "https://github.com/paritytech/substrate", branch = "rococo-v1", default-features = false }
-pallet-offences = { git = "https://github.com/paritytech/substrate", branch = "rococo-v1", default-features = false }
-pallet-proxy = { git = "https://github.com/paritytech/substrate", branch = "rococo-v1", default-features = false }
-pallet-utility = { git = "https://github.com/paritytech/substrate", branch = "rococo-v1", default-features = false }
-authority-discovery-primitives = { package = "sp-authority-discovery", git = "https://github.com/paritytech/substrate", branch = "rococo-v1", default-features = false }
-
-frame-system = {git = "https://github.com/paritytech/substrate", default-features = false , branch = "rococo-v1" }
-frame-system-rpc-runtime-api = { git = "https://github.com/paritytech/substrate", default-features = false , branch = "rococo-v1" }
-=======
 frame-support = { git = "https://github.com/paritytech/substrate", default-features = false , branch = "polkadot-v0.9.3" }
 sp-api = { git = "https://github.com/paritytech/substrate", default-features = false , branch = "polkadot-v0.9.3" }
 sp-io = { git = "https://github.com/paritytech/substrate", default-features = false , branch = "polkadot-v0.9.3" }
@@ -103,7 +58,7 @@
 
 frame-system = {git = "https://github.com/paritytech/substrate", default-features = false , branch = "polkadot-v0.9.3" }
 frame-system-rpc-runtime-api = { git = "https://github.com/paritytech/substrate", default-features = false , branch = "polkadot-v0.9.3" }
->>>>>>> aa386760
+
 
 runtime-common = { package = "polkadot-runtime-common", path = "../common", default-features = false }
 primitives = { package = "polkadot-primitives", path = "../../primitives", default-features = false }
