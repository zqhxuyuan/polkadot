[package]
name = "polkadot-runtime-parachains"
version = "0.9.3"
authors = ["Parity Technologies <admin@parity.io>"]
edition = "2018"

[dependencies]
bitvec = { version = "0.20.1", default-features = false, features = ["alloc"] }
parity-scale-codec = { version = "2.0.0", default-features = false, features = ["derive"] }
log = { version = "0.4.14", default-features = false }
rustc-hex = { version = "2.1.0", default-features = false }
serde = { version = "1.0.123", features = [ "derive" ], optional = true }
derive_more = "0.99.11"

<<<<<<< HEAD
sp-api = { git = "https://github.com/paritytech/substrate", default-features = false , branch = "rococo-v1" }
inherents = { package = "sp-inherents", git = "https://github.com/paritytech/substrate", default-features = false , branch = "rococo-v1" }
sp-std = { package = "sp-std", git = "https://github.com/paritytech/substrate", default-features = false , branch = "rococo-v1" }
sp-io = { git = "https://github.com/paritytech/substrate", default-features = false , branch = "rococo-v1" }
sp-runtime = { git = "https://github.com/paritytech/substrate", default-features = false , branch = "rococo-v1" }
sp-session = { git = "https://github.com/paritytech/substrate", default-features = false , branch = "rococo-v1" }
sp-staking = { git = "https://github.com/paritytech/substrate", default-features = false , branch = "rococo-v1" }
sp-core = { git = "https://github.com/paritytech/substrate", default-features = false , branch = "rococo-v1" }
sp-keystore = { git = "https://github.com/paritytech/substrate", optional = true , branch = "rococo-v1" }

pallet-authority-discovery = { git = "https://github.com/paritytech/substrate", default-features = false , branch = "rococo-v1" }
pallet-authorship = { git = "https://github.com/paritytech/substrate", default-features = false , branch = "rococo-v1" }
pallet-balances = { git = "https://github.com/paritytech/substrate", default-features = false , branch = "rococo-v1" }
pallet-session = { git = "https://github.com/paritytech/substrate", default-features = false , branch = "rococo-v1" }
frame-support = { git = "https://github.com/paritytech/substrate", default-features = false , branch = "rococo-v1" }
pallet-staking = { git = "https://github.com/paritytech/substrate", default-features = false , branch = "rococo-v1" }
frame-system = {git = "https://github.com/paritytech/substrate", default-features = false , branch = "rococo-v1" }
pallet-timestamp = { git = "https://github.com/paritytech/substrate", default-features = false , branch = "rococo-v1" }
pallet-vesting = { git = "https://github.com/paritytech/substrate", default-features = false , branch = "rococo-v1" }
pallet-offences = { git = "https://github.com/paritytech/substrate", default-features = false , branch = "rococo-v1" }
frame-benchmarking = { git = "https://github.com/paritytech/substrate", default-features = false, optional = true , branch = "rococo-v1" }
=======
sp-api = { git = "https://github.com/paritytech/substrate", default-features = false , branch = "polkadot-v0.9.3" }
inherents = { package = "sp-inherents", git = "https://github.com/paritytech/substrate", default-features = false , branch = "polkadot-v0.9.3" }
sp-std = { package = "sp-std", git = "https://github.com/paritytech/substrate", default-features = false , branch = "polkadot-v0.9.3" }
sp-io = { git = "https://github.com/paritytech/substrate", default-features = false , branch = "polkadot-v0.9.3" }
sp-runtime = { git = "https://github.com/paritytech/substrate", default-features = false , branch = "polkadot-v0.9.3" }
sp-session = { git = "https://github.com/paritytech/substrate", default-features = false , branch = "polkadot-v0.9.3" }
sp-staking = { git = "https://github.com/paritytech/substrate", default-features = false , branch = "polkadot-v0.9.3" }
sp-core = { git = "https://github.com/paritytech/substrate", default-features = false , branch = "polkadot-v0.9.3" }
sp-keystore = { git = "https://github.com/paritytech/substrate", optional = true , branch = "polkadot-v0.9.3" }

pallet-authority-discovery = { git = "https://github.com/paritytech/substrate", default-features = false , branch = "polkadot-v0.9.3" }
pallet-authorship = { git = "https://github.com/paritytech/substrate", default-features = false , branch = "polkadot-v0.9.3" }
pallet-balances = { git = "https://github.com/paritytech/substrate", default-features = false , branch = "polkadot-v0.9.3" }
pallet-session = { git = "https://github.com/paritytech/substrate", default-features = false , branch = "polkadot-v0.9.3" }
frame-support = { git = "https://github.com/paritytech/substrate", default-features = false , branch = "polkadot-v0.9.3" }
pallet-staking = { git = "https://github.com/paritytech/substrate", default-features = false , branch = "polkadot-v0.9.3" }
frame-system = {git = "https://github.com/paritytech/substrate", default-features = false , branch = "polkadot-v0.9.3" }
pallet-timestamp = { git = "https://github.com/paritytech/substrate", default-features = false , branch = "polkadot-v0.9.3" }
pallet-vesting = { git = "https://github.com/paritytech/substrate", default-features = false , branch = "polkadot-v0.9.3" }
pallet-offences = { git = "https://github.com/paritytech/substrate", default-features = false , branch = "polkadot-v0.9.3" }
frame-benchmarking = { git = "https://github.com/paritytech/substrate", default-features = false, optional = true , branch = "polkadot-v0.9.3" }
>>>>>>> aa386760

xcm = { package = "xcm", path = "../../xcm", default-features = false }
xcm-executor = { package = "xcm-executor", path = "../../xcm/xcm-executor", default-features = false }
primitives = { package = "polkadot-primitives", path = "../../primitives", default-features = false }
libsecp256k1 = { version = "0.3.5", default-features = false, optional = true }

rand = { version = "0.8.3", default-features = false }
rand_chacha = { version = "0.3.0", default-features = false }

[dev-dependencies]
futures = "0.3.12"
hex-literal = "0.3.1"
<<<<<<< HEAD
keyring = { package = "sp-keyring", git = "https://github.com/paritytech/substrate", branch = "rococo-v1" }
sp-trie = { git = "https://github.com/paritytech/substrate", branch = "rococo-v1" }
pallet-babe = { git = "https://github.com/paritytech/substrate", branch = "rococo-v1" }
sp-application-crypto = { git = "https://github.com/paritytech/substrate", branch = "rococo-v1" }
frame-support-test = { git = "https://github.com/paritytech/substrate", branch = "rococo-v1" }
pallet-randomness-collective-flip = { git = "https://github.com/paritytech/substrate", branch = "rococo-v1" }
pallet-staking-reward-curve = { git = "https://github.com/paritytech/substrate", branch = "rococo-v1" }
pallet-treasury = { git = "https://github.com/paritytech/substrate", branch = "rococo-v1" }
serde_json = "1.0.61"
libsecp256k1 = "0.3.5"
sp-version = { git = "https://github.com/paritytech/substrate", branch = "rococo-v1", default-features = false }
sc-keystore = { git = "https://github.com/paritytech/substrate", branch = "rococo-v1" }
=======
keyring = { package = "sp-keyring", git = "https://github.com/paritytech/substrate", branch = "polkadot-v0.9.3" }
sp-trie = { git = "https://github.com/paritytech/substrate", branch = "polkadot-v0.9.3" }
pallet-babe = { git = "https://github.com/paritytech/substrate", branch = "polkadot-v0.9.3" }
sp-application-crypto = { git = "https://github.com/paritytech/substrate", branch = "polkadot-v0.9.3" }
pallet-randomness-collective-flip = { git = "https://github.com/paritytech/substrate", branch = "polkadot-v0.9.3" }
pallet-staking-reward-curve = { git = "https://github.com/paritytech/substrate", branch = "polkadot-v0.9.3" }
pallet-treasury = { git = "https://github.com/paritytech/substrate", branch = "polkadot-v0.9.3" }
frame-support-test = { git = "https://github.com/paritytech/substrate", branch = "polkadot-v0.9.3" }
serde_json = "1.0.61"
libsecp256k1 = "0.3.5"
sp-version = { git = "https://github.com/paritytech/substrate", default-features = false , branch = "polkadot-v0.9.3" }
sc-keystore = { git = "https://github.com/paritytech/substrate", branch = "polkadot-v0.9.3" }
>>>>>>> aa386760


[features]
default = ["std"]
no_std = []
std = [
	"bitvec/std",
	"parity-scale-codec/std",
	"rustc-hex/std",
	"serde",
	"primitives/std",
	"inherents/std",
	"sp-core/std",
	"sp-api/std",
	"sp-keystore",
	"sp-std/std",
	"sp-io/std",
	"frame-support/std",
	"sp-runtime/std",
	"sp-session/std",
	"sp-staking/std",
	"pallet-authorship/std",
	"pallet-balances/std",
	"pallet-session/std",
	"pallet-staking/std",
	"pallet-timestamp/std",
	"pallet-vesting/std",
	"frame-system/std",
	"xcm/std",
	"xcm-executor/std",
	"log/std",
]
runtime-benchmarks = [
	"libsecp256k1/hmac",
	"frame-benchmarking",
	"frame-support/runtime-benchmarks",
	"frame-system/runtime-benchmarks",
]
try-runtime = [
	"frame-support/try-runtime",
	"pallet-authorship/try-runtime",
	"pallet-balances/try-runtime",
	"pallet-session/try-runtime",
	"pallet-staking/try-runtime",
	"pallet-timestamp/try-runtime",
	"pallet-vesting/try-runtime",
]<|MERGE_RESOLUTION|>--- conflicted
+++ resolved
@@ -12,29 +12,6 @@
 serde = { version = "1.0.123", features = [ "derive" ], optional = true }
 derive_more = "0.99.11"
 
-<<<<<<< HEAD
-sp-api = { git = "https://github.com/paritytech/substrate", default-features = false , branch = "rococo-v1" }
-inherents = { package = "sp-inherents", git = "https://github.com/paritytech/substrate", default-features = false , branch = "rococo-v1" }
-sp-std = { package = "sp-std", git = "https://github.com/paritytech/substrate", default-features = false , branch = "rococo-v1" }
-sp-io = { git = "https://github.com/paritytech/substrate", default-features = false , branch = "rococo-v1" }
-sp-runtime = { git = "https://github.com/paritytech/substrate", default-features = false , branch = "rococo-v1" }
-sp-session = { git = "https://github.com/paritytech/substrate", default-features = false , branch = "rococo-v1" }
-sp-staking = { git = "https://github.com/paritytech/substrate", default-features = false , branch = "rococo-v1" }
-sp-core = { git = "https://github.com/paritytech/substrate", default-features = false , branch = "rococo-v1" }
-sp-keystore = { git = "https://github.com/paritytech/substrate", optional = true , branch = "rococo-v1" }
-
-pallet-authority-discovery = { git = "https://github.com/paritytech/substrate", default-features = false , branch = "rococo-v1" }
-pallet-authorship = { git = "https://github.com/paritytech/substrate", default-features = false , branch = "rococo-v1" }
-pallet-balances = { git = "https://github.com/paritytech/substrate", default-features = false , branch = "rococo-v1" }
-pallet-session = { git = "https://github.com/paritytech/substrate", default-features = false , branch = "rococo-v1" }
-frame-support = { git = "https://github.com/paritytech/substrate", default-features = false , branch = "rococo-v1" }
-pallet-staking = { git = "https://github.com/paritytech/substrate", default-features = false , branch = "rococo-v1" }
-frame-system = {git = "https://github.com/paritytech/substrate", default-features = false , branch = "rococo-v1" }
-pallet-timestamp = { git = "https://github.com/paritytech/substrate", default-features = false , branch = "rococo-v1" }
-pallet-vesting = { git = "https://github.com/paritytech/substrate", default-features = false , branch = "rococo-v1" }
-pallet-offences = { git = "https://github.com/paritytech/substrate", default-features = false , branch = "rococo-v1" }
-frame-benchmarking = { git = "https://github.com/paritytech/substrate", default-features = false, optional = true , branch = "rococo-v1" }
-=======
 sp-api = { git = "https://github.com/paritytech/substrate", default-features = false , branch = "polkadot-v0.9.3" }
 inherents = { package = "sp-inherents", git = "https://github.com/paritytech/substrate", default-features = false , branch = "polkadot-v0.9.3" }
 sp-std = { package = "sp-std", git = "https://github.com/paritytech/substrate", default-features = false , branch = "polkadot-v0.9.3" }
@@ -56,7 +33,6 @@
 pallet-vesting = { git = "https://github.com/paritytech/substrate", default-features = false , branch = "polkadot-v0.9.3" }
 pallet-offences = { git = "https://github.com/paritytech/substrate", default-features = false , branch = "polkadot-v0.9.3" }
 frame-benchmarking = { git = "https://github.com/paritytech/substrate", default-features = false, optional = true , branch = "polkadot-v0.9.3" }
->>>>>>> aa386760
 
 xcm = { package = "xcm", path = "../../xcm", default-features = false }
 xcm-executor = { package = "xcm-executor", path = "../../xcm/xcm-executor", default-features = false }
@@ -69,20 +45,6 @@
 [dev-dependencies]
 futures = "0.3.12"
 hex-literal = "0.3.1"
-<<<<<<< HEAD
-keyring = { package = "sp-keyring", git = "https://github.com/paritytech/substrate", branch = "rococo-v1" }
-sp-trie = { git = "https://github.com/paritytech/substrate", branch = "rococo-v1" }
-pallet-babe = { git = "https://github.com/paritytech/substrate", branch = "rococo-v1" }
-sp-application-crypto = { git = "https://github.com/paritytech/substrate", branch = "rococo-v1" }
-frame-support-test = { git = "https://github.com/paritytech/substrate", branch = "rococo-v1" }
-pallet-randomness-collective-flip = { git = "https://github.com/paritytech/substrate", branch = "rococo-v1" }
-pallet-staking-reward-curve = { git = "https://github.com/paritytech/substrate", branch = "rococo-v1" }
-pallet-treasury = { git = "https://github.com/paritytech/substrate", branch = "rococo-v1" }
-serde_json = "1.0.61"
-libsecp256k1 = "0.3.5"
-sp-version = { git = "https://github.com/paritytech/substrate", branch = "rococo-v1", default-features = false }
-sc-keystore = { git = "https://github.com/paritytech/substrate", branch = "rococo-v1" }
-=======
 keyring = { package = "sp-keyring", git = "https://github.com/paritytech/substrate", branch = "polkadot-v0.9.3" }
 sp-trie = { git = "https://github.com/paritytech/substrate", branch = "polkadot-v0.9.3" }
 pallet-babe = { git = "https://github.com/paritytech/substrate", branch = "polkadot-v0.9.3" }
@@ -95,7 +57,6 @@
 libsecp256k1 = "0.3.5"
 sp-version = { git = "https://github.com/paritytech/substrate", default-features = false , branch = "polkadot-v0.9.3" }
 sc-keystore = { git = "https://github.com/paritytech/substrate", branch = "polkadot-v0.9.3" }
->>>>>>> aa386760
 
 
 [features]
