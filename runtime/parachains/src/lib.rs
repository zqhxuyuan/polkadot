// Copyright 2020 Parity Technologies (UK) Ltd.
// This file is part of Polkadot.

// Polkadot is free software: you can redistribute it and/or modify
// it under the terms of the GNU General Public License as published by
// the Free Software Foundation, either version 3 of the License, or
// (at your option) any later version.

// Polkadot is distributed in the hope that it will be useful,
// but WITHOUT ANY WARRANTY; without even the implied warranty of
// MERCHANTABILITY or FITNESS FOR A PARTICULAR PURPOSE.  See the
// GNU General Public License for more details.

// You should have received a copy of the GNU General Public License
// along with Polkadot.  If not, see <http://www.gnu.org/licenses/>.

//! Runtime modules for parachains code.
//!
//! It is crucial to include all the modules from this crate in the runtime, in
//! particular the `Initializer` module, as it is responsible for initializing the state
//! of the other modules.

#![cfg_attr(not(feature = "std"), no_std)]

pub mod configuration;
pub mod inclusion;
pub mod inclusion_inherent;
pub mod initializer;
pub mod paras;
pub mod scheduler;
pub mod session_info;
pub mod origin;
pub mod dmp;
pub mod ump;
pub mod hrmp;
pub mod reward_points;

pub mod runtime_api_impl;

mod util;

#[cfg(test)]
mod mock;

pub use origin::{Origin, ensure_parachain};
use primitives::v1::Id as ParaId;
pub use paras::ParaLifecycle;

/// Schedule a para to be initialized at the start of the next session with the given genesis data.
pub fn schedule_para_initialize<T: paras::Config>(
	id: ParaId,
	genesis: paras::ParaGenesisArgs,
) {
	<paras::Module<T>>::schedule_para_initialize(id, genesis);
}

<<<<<<< HEAD
/// Trait to trigger parachain cleanup.
#[impl_trait_for_tuples::impl_for_tuples(30)]
pub trait ParachainCleanup {
	fn schedule_para_cleanup(id: ParaId);
}

/// Helper struct which contains all the needed parachain cleanups.
pub struct AllParachainCleanup<T>(core::marker::PhantomData<T>);
impl<T> ParachainCleanup for AllParachainCleanup<T>
where
	T: paras::Config
	+ dmp::Config
	+ ump::Config
	+ hrmp::Config,
{
	fn schedule_para_cleanup(id: ParaId) {
		<paras::Module<T>>::schedule_para_cleanup(id);
		<dmp::Module<T>>::schedule_para_cleanup(id);
		<ump::Module<T>>::schedule_para_cleanup(id);
		<hrmp::Module<T>>::schedule_para_cleanup(id);
	}
}

/// Schedule a parathread to be upgraded to a parachain.
///
/// Noop if `ParaLifecycle` is not `Parathread`.
pub fn schedule_parathread_upgrade<T: paras::Config>(id: ParaId) {
	paras::Module::<T>::schedule_parathread_upgrade(id);
}

/// Schedule a parachain to be downgraded to a parathread.
///
/// Noop if `ParaLifecycle` is not `Parachain`.
pub fn schedule_parachain_downgrade<T: paras::Config>(id: ParaId) {
	paras::Module::<T>::schedule_parachain_downgrade(id);
=======
/// Schedule a para to be cleaned up at the start of the next session.
pub fn schedule_para_cleanup<T: paras::Config>(id: primitives::v1::Id) {
	<paras::Module<T>>::schedule_para_cleanup(id);
>>>>>>> f778e527
}<|MERGE_RESOLUTION|>--- conflicted
+++ resolved
@@ -54,45 +54,7 @@
 	<paras::Module<T>>::schedule_para_initialize(id, genesis);
 }
 
-<<<<<<< HEAD
-/// Trait to trigger parachain cleanup.
-#[impl_trait_for_tuples::impl_for_tuples(30)]
-pub trait ParachainCleanup {
-	fn schedule_para_cleanup(id: ParaId);
-}
-
-/// Helper struct which contains all the needed parachain cleanups.
-pub struct AllParachainCleanup<T>(core::marker::PhantomData<T>);
-impl<T> ParachainCleanup for AllParachainCleanup<T>
-where
-	T: paras::Config
-	+ dmp::Config
-	+ ump::Config
-	+ hrmp::Config,
-{
-	fn schedule_para_cleanup(id: ParaId) {
-		<paras::Module<T>>::schedule_para_cleanup(id);
-		<dmp::Module<T>>::schedule_para_cleanup(id);
-		<ump::Module<T>>::schedule_para_cleanup(id);
-		<hrmp::Module<T>>::schedule_para_cleanup(id);
-	}
-}
-
-/// Schedule a parathread to be upgraded to a parachain.
-///
-/// Noop if `ParaLifecycle` is not `Parathread`.
-pub fn schedule_parathread_upgrade<T: paras::Config>(id: ParaId) {
-	paras::Module::<T>::schedule_parathread_upgrade(id);
-}
-
-/// Schedule a parachain to be downgraded to a parathread.
-///
-/// Noop if `ParaLifecycle` is not `Parachain`.
-pub fn schedule_parachain_downgrade<T: paras::Config>(id: ParaId) {
-	paras::Module::<T>::schedule_parachain_downgrade(id);
-=======
 /// Schedule a para to be cleaned up at the start of the next session.
 pub fn schedule_para_cleanup<T: paras::Config>(id: primitives::v1::Id) {
 	<paras::Module<T>>::schedule_para_cleanup(id);
->>>>>>> f778e527
 }