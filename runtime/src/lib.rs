--- conflicted
+++ resolved
@@ -86,11 +86,7 @@
 /// The position of the parachains set extrinsic.
 pub const PARACHAINS_SET_POSITION: u32 = 1;
 /// The position of the offline nodes noting extrinsic.
-<<<<<<< HEAD
 pub const NOTE_OFFLINE_POSITION: u32 = 2;
-=======
-pub const NOTE_MISSED_PROPOSAL_POSITION: u32 = 2;
->>>>>>> aeb748cc
 
 /// The address format for describing accounts.
 pub type Address = staking::Address<Concrete>;
@@ -116,11 +112,7 @@
 	spec_name: ver_str!("polkadot"),
 	impl_name: ver_str!("parity-polkadot"),
 	authoring_version: 1,
-<<<<<<< HEAD
 	spec_version: 101,
-=======
-	spec_version: 4,
->>>>>>> aeb748cc
 	impl_version: 0,
 };
 
@@ -170,11 +162,7 @@
 }
 
 impl session::Trait for Concrete {
-<<<<<<< HEAD
 	const NOTE_OFFLINE_POSITION: u32 = NOTE_OFFLINE_POSITION;
-=======
-	const NOTE_MISSED_PROPOSAL_POSITION: u32 = NOTE_MISSED_PROPOSAL_POSITION;
->>>>>>> aeb748cc
 	type ConvertAccountIdToSessionKey = SessionKeyConversion;
 	type OnSessionChange = Staking;
 }
@@ -262,11 +250,7 @@
 		apply_extrinsic => |extrinsic| super::Executive::apply_extrinsic(extrinsic),
 		execute_block => |block| super::Executive::execute_block(block),
 		finalise_block => |()| super::Executive::finalise_block(),
-<<<<<<< HEAD
-		inherent_extrinsics => |inherent| super::inherent_extrinsics(inherent),
-=======
 		inherent_extrinsics => |(inherent, version)| super::inherent_extrinsics(inherent, version),
->>>>>>> aeb748cc
 		validator_count => |()| super::Session::validator_count(),
 		validators => |()| super::Session::validators()
 	);
