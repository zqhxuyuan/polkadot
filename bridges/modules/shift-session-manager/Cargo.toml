--- conflicted
+++ resolved
@@ -11,17 +11,7 @@
 
 # Substrate Dependencies
 
-<<<<<<< HEAD
-frame-support = { git = "https://github.com/paritytech/substrate", default-features = false , branch = "rococo-v1" }
-frame-system = { git = "https://github.com/paritytech/substrate", default-features = false , branch = "rococo-v1" }
-pallet-session = { git = "https://github.com/paritytech/substrate", default-features = false , branch = "rococo-v1" }
-sp-staking = { git = "https://github.com/paritytech/substrate", default-features = false , branch = "rococo-v1" }
-sp-std = { git = "https://github.com/paritytech/substrate", default-features = false , branch = "rococo-v1" }
 
-[dev-dependencies]
-sp-core = { git = "https://github.com/paritytech/substrate", branch = "rococo-v1" }
-sp-runtime = { git = "https://github.com/paritytech/substrate", branch = "rococo-v1" }
-=======
 frame-support = { git = "https://github.com/paritytech/substrate", default-features = false , branch = "polkadot-v0.9.3" }
 frame-system = { git = "https://github.com/paritytech/substrate", default-features = false , branch = "polkadot-v0.9.3" }
 pallet-session = { git = "https://github.com/paritytech/substrate", default-features = false , branch = "polkadot-v0.9.3" }
@@ -31,7 +21,7 @@
 [dev-dependencies]
 sp-core = { git = "https://github.com/paritytech/substrate", branch = "polkadot-v0.9.3" }
 sp-runtime = { git = "https://github.com/paritytech/substrate", branch = "polkadot-v0.9.3" }
->>>>>>> aa386760
+
 serde = "1.0"
 
 [features]
