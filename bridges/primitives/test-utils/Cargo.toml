[package]
name = "bp-test-utils"
version = "0.1.0"
authors = ["Parity Technologies <admin@parity.io>"]
edition = "2018"
license = "GPL-3.0-or-later WITH Classpath-exception-2.0"

[dependencies]
<<<<<<< HEAD
finality-grandpa = { version = "0.14.0" }
bp-header-chain = { path = "../header-chain" }
sp-finality-grandpa = { git = "https://github.com/paritytech/substrate", branch = "rococo-v1" }
sp-keyring = { git = "https://github.com/paritytech/substrate", branch = "rococo-v1" }
sp-runtime = { git = "https://github.com/paritytech/substrate", branch = "rococo-v1" }
=======
bp-header-chain = { path = "../header-chain", default-features = false  }
ed25519-dalek = { version = "1.0", default-features = false, features = ["u64_backend"] }
finality-grandpa = { version = "0.14.0", default-features = false }
parity-scale-codec = { version = "2.0.0", default-features = false }
sp-application-crypto = { git = "https://github.com/paritytech/substrate", default-features = false , branch = "polkadot-v0.9.3" }
sp-finality-grandpa = { git = "https://github.com/paritytech/substrate", default-features = false  , branch = "polkadot-v0.9.3" }
sp-runtime = { git = "https://github.com/paritytech/substrate", default-features = false , branch = "polkadot-v0.9.3" }
sp-std = { git = "https://github.com/paritytech/substrate", default-features = false , branch = "polkadot-v0.9.3" }

[features]
default = ["std"]
std = [
	"bp-header-chain/std",
	"ed25519-dalek/std",
	"finality-grandpa/std",
	"parity-scale-codec/std",
	"sp-application-crypto/std",
	"sp-finality-grandpa/std",
	"sp-runtime/std",
	"sp-std/std",
]
>>>>>>> aa386760
<|MERGE_RESOLUTION|>--- conflicted
+++ resolved
@@ -6,13 +6,7 @@
 license = "GPL-3.0-or-later WITH Classpath-exception-2.0"
 
 [dependencies]
-<<<<<<< HEAD
-finality-grandpa = { version = "0.14.0" }
-bp-header-chain = { path = "../header-chain" }
-sp-finality-grandpa = { git = "https://github.com/paritytech/substrate", branch = "rococo-v1" }
-sp-keyring = { git = "https://github.com/paritytech/substrate", branch = "rococo-v1" }
-sp-runtime = { git = "https://github.com/paritytech/substrate", branch = "rococo-v1" }
-=======
+
 bp-header-chain = { path = "../header-chain", default-features = false  }
 ed25519-dalek = { version = "1.0", default-features = false, features = ["u64_backend"] }
 finality-grandpa = { version = "0.14.0", default-features = false }
@@ -34,4 +28,3 @@
 	"sp-runtime/std",
 	"sp-std/std",
 ]
->>>>>>> aa386760
