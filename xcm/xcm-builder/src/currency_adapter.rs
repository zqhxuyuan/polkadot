--- conflicted
+++ resolved
@@ -44,7 +44,6 @@
 	}
 }
 
-<<<<<<< HEAD
 /// Simple adapter to use a currency as asset transactor. This type can be used as `type AssetTransactor` in
 /// `xcm::Config`.
 ///
@@ -60,6 +59,7 @@
 /// /// Our relay chain's location.
 /// parameter_types! {
 ///     RelayChain: MultiLocation = MultiLocation::X1(Junction::Parent);
+///     CheckingAccount: AccountId = Default::default();
 /// }
 ///
 /// /// Some items that implement `Convert<MultiLocation, AccountId>`. Can be more, but for now we just assume we accept
@@ -76,24 +76,18 @@
 ///     LocationConvertor,
 ///     // Our chain's account ID type.
 ///     AccountId,
+///     // The checking account. Can be any deterministic inaccessible account.
+///     CheckingAccount,
 /// >;
 /// ```
-pub struct CurrencyAdapter<Currency, Matcher, AccountIdConverter, AccountId>(
-	PhantomData<(Currency, Matcher, AccountIdConverter, AccountId)>
-=======
 pub struct CurrencyAdapter<Currency, Matcher, AccountIdConverter, AccountId, CheckedAccount>(
 	PhantomData<(Currency, Matcher, AccountIdConverter, AccountId, CheckedAccount)>
->>>>>>> a458df1a
 );
 
 impl<
 	Matcher: MatchesFungible<Currency::Balance>,
 	AccountIdConverter: Convert<MultiLocation, AccountId>,
 	Currency: frame_support::traits::Currency<AccountId>,
-<<<<<<< HEAD
-	AccountId: Clone, // can't get away without it since Currency is generic over it.
-> TransactAsset for CurrencyAdapter<Currency, Matcher, AccountIdConverter, AccountId> {
-=======
 	AccountId: Clone,	// can't get away without it since Currency is generic over it.
 	CheckedAccount: Get<Option<AccountId>>,
 > TransactAsset for CurrencyAdapter<Currency, Matcher, AccountIdConverter, AccountId, CheckedAccount> {
@@ -128,7 +122,6 @@
 		}
 	}
 
->>>>>>> a458df1a
 	fn deposit_asset(what: &MultiAsset, who: &MultiLocation) -> Result {
 		// Check we handle this asset.
 		let amount: u128 = Matcher::matches_fungible(&what)
