--- conflicted
+++ resolved
@@ -23,14 +23,6 @@
 #![no_std]
 extern crate alloc;
 
-<<<<<<< HEAD
-use core::{
-	convert::{TryFrom, TryInto},
-	result::Result,
-};
-=======
-use alloc::vec::Vec;
->>>>>>> a686c4e1
 use derivative::Derivative;
 use parity_scale_codec::{Decode, Encode, Error as CodecError, Input, MaxEncodedLen};
 use scale_info::TypeInfo;
