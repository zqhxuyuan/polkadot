--- conflicted
+++ resolved
@@ -9,20 +9,12 @@
 [dependencies]
 parachain = { package = "polkadot-parachain", path = "../../", default-features = false, features = [ "wasm-api" ] }
 parity-scale-codec = { version = "2.0.0", default-features = false, features = ["derive"] }
-<<<<<<< HEAD
-sp-std = { git = "https://github.com/paritytech/substrate", default-features = false , branch = "rococo-v1" }
-=======
 sp-std = { git = "https://github.com/paritytech/substrate", default-features = false , branch = "polkadot-v0.9.3" }
->>>>>>> aa386760
 tiny-keccak = { version = "2.0.2", features = ["keccak"] }
 dlmalloc = { version = "0.2.1", features = [ "global" ] }
 
 # We need to make sure the global allocator is disabled until we have support of full substrate externalities
-<<<<<<< HEAD
-sp-io = { git = "https://github.com/paritytech/substrate", default-features = false, features = [ "disable_allocator" ] , branch = "rococo-v1" }
-=======
 sp-io = { git = "https://github.com/paritytech/substrate", default-features = false, features = [ "disable_allocator" ] , branch = "polkadot-v0.9.3" }
->>>>>>> aa386760
 
 [build-dependencies]
 substrate-wasm-builder = "3.0.0"
