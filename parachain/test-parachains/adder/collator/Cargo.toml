[package]
name = "test-parachain-adder-collator"
version = "0.9.3"
authors = ["Parity Technologies <admin@parity.io>"]
description = "Collator for the adder test parachain"
edition = "2018"

[[bin]]
name = "adder-collator"
path = "src/main.rs"

[[bin]]
name = "adder_collator_puppet_worker"
path = "bin/puppet_worker.rs"

[dependencies]
parity-scale-codec = { version = "2.0.0", default-features = false, features = ["derive"] }
futures = "0.3.12"
futures-timer = "3.0.2"
log = "0.4.13"
structopt = "0.3.21"

test-parachain-adder = { path = ".." }
polkadot-primitives = { path = "../../../../primitives" }
polkadot-cli = { path = "../../../../cli" }
polkadot-service = { path = "../../../../node/service" }
polkadot-node-primitives = { path = "../../../../node/primitives" }
polkadot-node-subsystem = { path = "../../../../node/subsystem" }

<<<<<<< HEAD
sc-cli = { git = "https://github.com/paritytech/substrate", branch = "rococo-v1" }
sp-core = { git = "https://github.com/paritytech/substrate", branch = "rococo-v1" }
sc-authority-discovery = { git = "https://github.com/paritytech/substrate", branch = "rococo-v1" }
sc-service = { git = "https://github.com/paritytech/substrate", branch = "rococo-v1" }
=======
sc-cli = { git = "https://github.com/paritytech/substrate", branch = "polkadot-v0.9.3" }
sp-core = { git = "https://github.com/paritytech/substrate", branch = "polkadot-v0.9.3" }
sc-authority-discovery = { git = "https://github.com/paritytech/substrate", branch = "polkadot-v0.9.3" }
sc-service = { git = "https://github.com/paritytech/substrate", branch = "polkadot-v0.9.3" }
>>>>>>> aa386760

# This one is tricky. Even though it is not used directly by the collator, we still need it for the
# `puppet_worker` binary, which is required for the integration test. However, this shouldn't be
# a big problem since it is used transitively anyway.
polkadot-node-core-pvf = { path = "../../../../node/core/pvf" }

[dev-dependencies]
polkadot-parachain = { path = "../../.." }
polkadot-test-service = { path = "../../../../node/test/service" }

<<<<<<< HEAD
substrate-test-utils = { git = "https://github.com/paritytech/substrate", branch = "rococo-v1" }
sc-service = { git = "https://github.com/paritytech/substrate", branch = "rococo-v1" }
sp-keyring = { git = "https://github.com/paritytech/substrate", branch = "rococo-v1" }
=======
substrate-test-utils = { git = "https://github.com/paritytech/substrate", branch = "polkadot-v0.9.3" }
sc-service = { git = "https://github.com/paritytech/substrate", branch = "polkadot-v0.9.3" }
sp-keyring = { git = "https://github.com/paritytech/substrate", branch = "polkadot-v0.9.3" }
>>>>>>> aa386760

tokio = { version = "0.2", features = ["macros"] }<|MERGE_RESOLUTION|>--- conflicted
+++ resolved
@@ -27,17 +27,10 @@
 polkadot-node-primitives = { path = "../../../../node/primitives" }
 polkadot-node-subsystem = { path = "../../../../node/subsystem" }
 
-<<<<<<< HEAD
-sc-cli = { git = "https://github.com/paritytech/substrate", branch = "rococo-v1" }
-sp-core = { git = "https://github.com/paritytech/substrate", branch = "rococo-v1" }
-sc-authority-discovery = { git = "https://github.com/paritytech/substrate", branch = "rococo-v1" }
-sc-service = { git = "https://github.com/paritytech/substrate", branch = "rococo-v1" }
-=======
 sc-cli = { git = "https://github.com/paritytech/substrate", branch = "polkadot-v0.9.3" }
 sp-core = { git = "https://github.com/paritytech/substrate", branch = "polkadot-v0.9.3" }
 sc-authority-discovery = { git = "https://github.com/paritytech/substrate", branch = "polkadot-v0.9.3" }
 sc-service = { git = "https://github.com/paritytech/substrate", branch = "polkadot-v0.9.3" }
->>>>>>> aa386760
 
 # This one is tricky. Even though it is not used directly by the collator, we still need it for the
 # `puppet_worker` binary, which is required for the integration test. However, this shouldn't be
@@ -48,14 +41,8 @@
 polkadot-parachain = { path = "../../.." }
 polkadot-test-service = { path = "../../../../node/test/service" }
 
-<<<<<<< HEAD
-substrate-test-utils = { git = "https://github.com/paritytech/substrate", branch = "rococo-v1" }
-sc-service = { git = "https://github.com/paritytech/substrate", branch = "rococo-v1" }
-sp-keyring = { git = "https://github.com/paritytech/substrate", branch = "rococo-v1" }
-=======
 substrate-test-utils = { git = "https://github.com/paritytech/substrate", branch = "polkadot-v0.9.3" }
 sc-service = { git = "https://github.com/paritytech/substrate", branch = "polkadot-v0.9.3" }
 sp-keyring = { git = "https://github.com/paritytech/substrate", branch = "polkadot-v0.9.3" }
->>>>>>> aa386760
 
 tokio = { version = "0.2", features = ["macros"] }