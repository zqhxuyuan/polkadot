// Copyright 2020 Parity Technologies (UK) Ltd.
// This file is part of Cumulus.

// Substrate is free software: you can redistribute it and/or modify
// it under the terms of the GNU General Public License as published by
// the Free Software Foundation, either version 3 of the License, or
// (at your option) any later version.

// Substrate is distributed in the hope that it will be useful,
// but WITHOUT ANY WARRANTY; without even the implied warranty of
// MERCHANTABILITY or FITNESS FOR A PARTICULAR PURPOSE.  See the
// GNU General Public License for more details.

// You should have received a copy of the GNU General Public License
// along with Cumulus.  If not, see <http://www.gnu.org/licenses/>.

//! Cross-Consensus Message format data structures.

use sp_std::{boxed::Box, vec::Vec, convert::TryFrom};
use sp_runtime::RuntimeDebug;
use codec::{self, Encode, Decode, Input, Output};
use crate::primitives::ParachainDispatchOrigin;

/// A single XCM message, together with its version code.
#[derive(Clone, Eq, PartialEq, Encode, Decode, RuntimeDebug)]
pub enum VersionedXcm {
	V0(v0::Xcm),
}

/// A versioned multi-location, a relative location of a cross-consensus system identifier.
#[derive(Clone, Eq, PartialEq, Encode, Decode, RuntimeDebug)]
pub enum VersionedMultiLocation {
	V0(v0::MultiLocation),
}

/// A versioned multi-asset, an identifier for an asset within a consensus system.
#[derive(Clone, Eq, PartialEq, Encode, Decode, RuntimeDebug)]
pub enum VersionedMultiAsset {
	V0(v0::MultiAsset),
}

pub mod v0 {
	use super::*;

	pub type XcmError = ();
	pub type XcmResult = Result<(), XcmError>;

	pub trait ExecuteXcm {
		fn execute_xcm(origin: MultiLocation, msg: Xcm) -> XcmResult;
	}

	pub trait SendXcm {
		fn send_xcm(dest: MultiLocation, msg: Xcm) -> XcmResult;
	}

	/// Basically just the XCM (more general) version of `ParachainDispatchOrigin`.
	#[derive(Clone, Eq, PartialEq, Encode, Decode, RuntimeDebug)]
	pub enum MultiOrigin {
		/// Origin should just be the native origin for the sender. For Cumulus/Frame chains this is
		/// the `Parachain` origin.
		Native,
		/// Origin should just be the standard account-based origin with the sovereign account of
		/// the sender. For Cumulus/Frame chains, this is the `Signed` origin.
		SovereignAccount,
		/// Origin should be the super-user. For Cumulus/Frame chains, this is the `Root` origin.
		/// This will not usually be an available option.
		Superuser,
	}

	impl From<ParachainDispatchOrigin> for MultiOrigin {
		fn from(o: ParachainDispatchOrigin) -> Self {
			match o {
				ParachainDispatchOrigin::Parachain => MultiOrigin::Native,
				ParachainDispatchOrigin::Signed => MultiOrigin::SovereignAccount,
				ParachainDispatchOrigin::Root => MultiOrigin::Superuser,
			}
		}
	}

	impl From<MultiOrigin> for ParachainDispatchOrigin {
		fn from(o: MultiOrigin) -> Self {
			match o {
				MultiOrigin::Native => ParachainDispatchOrigin::Parachain,
				MultiOrigin::SovereignAccount => ParachainDispatchOrigin::Signed,
				MultiOrigin::Superuser => ParachainDispatchOrigin::Root,
			}
		}
	}

	#[derive(Clone, Eq, PartialEq, Ord, PartialOrd, Encode, Decode, RuntimeDebug)]
	pub enum MultiNetwork {
		Wildcard,
		Identified(Vec<u8>),
	}

	#[derive(Clone, Eq, PartialEq, Ord, PartialOrd, Encode, Decode, RuntimeDebug)]
	pub enum MultiLocation {
		Null,
		X1(Junction),
		X2(Junction, Junction),
		X3(Junction, Junction, Junction),
		X4(Junction, Junction, Junction, Junction),
	}

	impl MultiLocation {
		pub fn first(&self) -> Option<&Junction> {
			match &self {
				MultiLocation::Null => None,
				MultiLocation::X1(ref a) => Some(a),
				MultiLocation::X2(ref a, ..) => Some(a),
				MultiLocation::X3(ref a, ..) => Some(a),
				MultiLocation::X4(ref a, ..) => Some(a),
			}
		}
		pub fn split_last(self) -> (MultiLocation, Option<Junction>) {
			match self {
				MultiLocation::Null => (MultiLocation::Null, None),
				MultiLocation::X1(a) => (MultiLocation::Null, Some(a)),
				MultiLocation::X2(a, b) => (MultiLocation::X1(a), Some(b)),
				MultiLocation::X3(a, b, c) => (MultiLocation::X2(a, b), Some(c)),
				MultiLocation::X4(a, b, c ,d) => (MultiLocation::X3(a, b, c), Some(d)),
			}
		}
		pub fn pushed_with(self, new: Junction) -> Result<Self, Self> {
			Ok(match self {
				MultiLocation::Null => MultiLocation::X1(new),
				MultiLocation::X1(a) => MultiLocation::X2(a, new),
				MultiLocation::X2(a, b) => MultiLocation::X3(a, b, new),
				MultiLocation::X3(a, b, c) => MultiLocation::X4(a, b, c, new),
				s => Err(s)?,
			})
		}
	}

	#[derive(Clone, Eq, PartialEq, Ord, PartialOrd, Encode, Decode, RuntimeDebug)]
	pub enum Junction {
		Parent,
		Parachain { #[codec(compact)] id: u32 },
		OpaqueRemark(Vec<u8>),
		AccountId32 { network: MultiNetwork, id: [u8; 32] },
		AccountIndex64 { network: MultiNetwork, #[codec(compact)] index: u64 },
		AccountKey20 { network: MultiNetwork, key: [u8; 20] },
		/// An instanced Pallet on a Frame-based chain.
		PalletInstance { id: u8 },
		/// A nondescript index within the context location.
		GeneralIndex { #[codec(compact)] id: u128 },
		/// A nondescript datum acting as a key within the context location.
		GeneralKey(Vec<u8>),
	}

	impl From<Junction> for MultiLocation {
		fn from(x: Junction) -> Self {
			MultiLocation::X1(x)
		}
	}

	#[derive(Clone, Eq, PartialEq, Ord, PartialOrd, Encode, Decode, RuntimeDebug)]
	pub enum AssetInstance {
		Undefined,
		Index8(u8),
		Index16 { #[codec(compact)] id: u16 },
		Index32 { #[codec(compact)] id: u32 },
		Index64 { #[codec(compact)] id: u64 },
		Index128 { #[codec(compact)] id: u128 },
		Array4([u8; 4]),
		Array8([u8; 8]),
		Array16([u8; 16]),
		Array32([u8; 32]),
		Blob(Vec<u8>),
	}

	#[derive(Clone, Eq, PartialEq, Ord, PartialOrd, Encode, Decode, RuntimeDebug)]
	pub enum MultiAsset {
		None,
		All,
		AllFungible,
		AllNonFungible,
		AllAbstractFungible { id: Vec<u8> },
		AllAbstractNonFungible { class: Vec<u8> },
		AllConcreteFungible { id: MultiLocation },
		AllConcreteNonFungible { class: MultiLocation },
		AbstractFungible { id: Vec<u8>, #[codec(compact)] amount: u128 },
		AbstractNonFungible { class: Vec<u8>, instance: AssetInstance },
		ConcreteFungible { id: MultiLocation, #[codec(compact)] amount: u128 },
		ConcreteNonFungible { class: MultiLocation, instance: AssetInstance },
	}

<<<<<<< HEAD
	pub type MultiAssets = Vec<MultiAsset>;
	// TODO: Efficient encoding, using initial byte values 128+ to encode the number of items in the vector.

	#[derive(Clone, Eq, PartialEq, Encode, Decode)]
=======
	#[derive(Clone, Eq, PartialEq, Encode, Decode, RuntimeDebug)]
>>>>>>> 4d2e8d15
	pub enum Ai {
		Null,
		DepositAsset { assets: MultiAssets, dest: MultiLocation },
		ExchangeAsset { give: MultiAssets, receive: MultiAssets },
		InitiateReserveTransfer { assets: MultiAssets, dest: MultiLocation, effects: Ais },
		InitiateTeleport { assets: MultiAssets, dest: MultiLocation, effects: Ais },
		QueryHolding { #[codec(compact)] query_id: u64, dest: MultiLocation, assets: Vec<MultiAssets> },
	}

<<<<<<< HEAD
	pub type Ais = Vec<Ai>;
	// TODO: Efficient encoding, using initial byte values 128+ to encode the number of items in the vector.

	#[derive(Clone, Eq, PartialEq, Encode, Decode)]
=======
	#[derive(Clone, Eq, PartialEq, Encode, Decode, RuntimeDebug)]
>>>>>>> 4d2e8d15
	pub enum Xcm {
		WithdrawAsset { assets: MultiAssets, effects: Ais },
		// Equivalent to WithdrawAsset{asset, Ai::InitiateReserveTransfer{asset, dest, effect}
		ReserveAssetTransfer { assets: MultiAssets, dest: MultiLocation, effects: Ais },
		ReserveAssetCredit { assets: MultiAssets, effects: Ais },
		TeleportAsset { assets: MultiAssets, effects: Ais },
		Balances { query_id: Vec<u8>, assets: MultiAssets },
		Transact { origin_type: MultiOrigin, call: Vec<u8> },
		// these won't be staying here for long. only v0 parachains with HRMP.
		ForwardToParachain { id: u32, inner: Box<VersionedXcm> },
		ForwardedFromParachain { id: u32, inner: Box<VersionedXcm> },
	}

	impl From<Xcm> for VersionedXcm {
		fn from(x: Xcm) -> Self {
			VersionedXcm::V0(x)
		}
	}

	impl TryFrom<VersionedXcm> for Xcm {
		type Error = ();
		fn try_from(x: VersionedXcm) -> Result<Self, ()> {
			match x {
				VersionedXcm::V0(x) => Ok(x),
			}
		}
	}

	impl From<MultiLocation> for VersionedMultiLocation {
		fn from(x: MultiLocation) -> Self {
			VersionedMultiLocation::V0(x)
		}
	}

	impl TryFrom<VersionedMultiLocation> for MultiLocation {
		type Error = ();
		fn try_from(x: VersionedMultiLocation) -> Result<Self, ()> {
			match x {
				VersionedMultiLocation::V0(x) => Ok(x),
			}
		}
	}

	impl From<MultiAsset> for VersionedMultiAsset {
		fn from(x: MultiAsset) -> Self {
			VersionedMultiAsset::V0(x)
		}
	}

	impl TryFrom<VersionedMultiAsset> for MultiAsset {
		type Error = ();
		fn try_from(x: VersionedMultiAsset) -> Result<Self, ()> {
			match x {
				VersionedMultiAsset::V0(x) => Ok(x),
			}
		}
	}
}<|MERGE_RESOLUTION|>--- conflicted
+++ resolved
@@ -185,14 +185,10 @@
 		ConcreteNonFungible { class: MultiLocation, instance: AssetInstance },
 	}
 
-<<<<<<< HEAD
 	pub type MultiAssets = Vec<MultiAsset>;
 	// TODO: Efficient encoding, using initial byte values 128+ to encode the number of items in the vector.
 
-	#[derive(Clone, Eq, PartialEq, Encode, Decode)]
-=======
 	#[derive(Clone, Eq, PartialEq, Encode, Decode, RuntimeDebug)]
->>>>>>> 4d2e8d15
 	pub enum Ai {
 		Null,
 		DepositAsset { assets: MultiAssets, dest: MultiLocation },
@@ -202,14 +198,10 @@
 		QueryHolding { #[codec(compact)] query_id: u64, dest: MultiLocation, assets: Vec<MultiAssets> },
 	}
 
-<<<<<<< HEAD
 	pub type Ais = Vec<Ai>;
 	// TODO: Efficient encoding, using initial byte values 128+ to encode the number of items in the vector.
 
-	#[derive(Clone, Eq, PartialEq, Encode, Decode)]
-=======
 	#[derive(Clone, Eq, PartialEq, Encode, Decode, RuntimeDebug)]
->>>>>>> 4d2e8d15
 	pub enum Xcm {
 		WithdrawAsset { assets: MultiAssets, effects: Ais },
 		// Equivalent to WithdrawAsset{asset, Ai::InitiateReserveTransfer{asset, dest, effect}
