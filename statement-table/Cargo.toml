--- conflicted
+++ resolved
@@ -6,9 +6,5 @@
 
 [dependencies]
 parity-scale-codec = { version = "2.0.0", default-features = false, features = ["derive"] }
-<<<<<<< HEAD
-sp-core = { git = "https://github.com/paritytech/substrate", branch = "polkadot-v0.8.29" }
-=======
 sp-core = { git = "https://github.com/paritytech/substrate", branch = "polkadot-v0.8.30" }
->>>>>>> 6d781dda
 primitives = { package = "polkadot-primitives", path = "../primitives" }