[package]
name = "polkadot-statement-table"
version = "0.9.3"
authors = ["Parity Technologies <admin@parity.io>"]
edition = "2018"

[dependencies]
parity-scale-codec = { version = "2.0.0", default-features = false, features = ["derive"] }
<<<<<<< HEAD
sp-core = { git = "https://github.com/paritytech/substrate", branch = "rococo-v1" }
=======
sp-core = { git = "https://github.com/paritytech/substrate", branch = "polkadot-v0.9.3" }
>>>>>>> aa386760
primitives = { package = "polkadot-primitives", path = "../primitives" }<|MERGE_RESOLUTION|>--- conflicted
+++ resolved
@@ -6,9 +6,7 @@
 
 [dependencies]
 parity-scale-codec = { version = "2.0.0", default-features = false, features = ["derive"] }
-<<<<<<< HEAD
-sp-core = { git = "https://github.com/paritytech/substrate", branch = "rococo-v1" }
-=======
+
 sp-core = { git = "https://github.com/paritytech/substrate", branch = "polkadot-v0.9.3" }
->>>>>>> aa386760
+
 primitives = { package = "polkadot-primitives", path = "../primitives" }