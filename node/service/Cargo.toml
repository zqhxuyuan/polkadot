[package]
name = "polkadot-service"
version = "0.9.3"
authors = ["Parity Technologies <admin@parity.io>"]
edition = "2018"

[dependencies]
# Substrate Client
<<<<<<< HEAD
sc-authority-discovery = { git = "https://github.com/paritytech/substrate", branch = "rococo-v1" }
babe = { package = "sc-consensus-babe", git = "https://github.com/paritytech/substrate", branch = "rococo-v1" }
beefy-primitives = { git = "https://github.com/paritytech/grandpa-bridge-gadget", branch = "rococo-v1" }
beefy-gadget = { git = "https://github.com/paritytech/grandpa-bridge-gadget", branch = "rococo-v1" }
grandpa = { package = "sc-finality-grandpa", git = "https://github.com/paritytech/substrate", branch = "rococo-v1" }
sc-block-builder = { git = "https://github.com/paritytech/substrate", branch = "rococo-v1" }
sc-chain-spec = { git = "https://github.com/paritytech/substrate", branch = "rococo-v1" }
sc-client-api = { git = "https://github.com/paritytech/substrate", branch = "rococo-v1" }
sc-client-db = { git = "https://github.com/paritytech/substrate", branch = "rococo-v1" }
sc-consensus = { git = "https://github.com/paritytech/substrate", branch = "rococo-v1" }
sc-consensus-slots = { git = "https://github.com/paritytech/substrate", branch = "rococo-v1" }
sc-executor = { git = "https://github.com/paritytech/substrate", branch = "rococo-v1" }
sc-finality-grandpa-warp-sync = { git = "https://github.com/paritytech/substrate", branch = "rococo-v1", optional = true }
sc-network = { git = "https://github.com/paritytech/substrate", branch = "rococo-v1" }
sc-transaction-pool = { git = "https://github.com/paritytech/substrate", branch = "rococo-v1" }
sc-keystore = { git = "https://github.com/paritytech/substrate", branch = "rococo-v1" }
service = { package = "sc-service", git = "https://github.com/paritytech/substrate", branch = "rococo-v1", default-features = false }
telemetry = { package = "sc-telemetry", git = "https://github.com/paritytech/substrate", branch = "rococo-v1" }

# Substrate Primitives
sp-authority-discovery = { git = "https://github.com/paritytech/substrate", branch = "rococo-v1" }
babe-primitives = { package = "sp-consensus-babe", git = "https://github.com/paritytech/substrate", branch = "rococo-v1" }
consensus_common = { package = "sp-consensus", git = "https://github.com/paritytech/substrate", branch = "rococo-v1" }
grandpa_primitives = { package = "sp-finality-grandpa", git = "https://github.com/paritytech/substrate", branch = "rococo-v1" }
inherents = { package = "sp-inherents", git = "https://github.com/paritytech/substrate", branch = "rococo-v1" }
sp-api = { git = "https://github.com/paritytech/substrate", branch = "rococo-v1" }
sp-block-builder = { git = "https://github.com/paritytech/substrate", branch = "rococo-v1" }
sp-blockchain = { git = "https://github.com/paritytech/substrate", branch = "rococo-v1" }
sp-core = { git = "https://github.com/paritytech/substrate", branch = "rococo-v1" }
sp-io = { git = "https://github.com/paritytech/substrate", branch = "rococo-v1" }
sp-keystore = { git = "https://github.com/paritytech/substrate", branch = "rococo-v1" }
sp-offchain = { package = "sp-offchain", git = "https://github.com/paritytech/substrate", branch = "rococo-v1" }
sp-runtime = { git = "https://github.com/paritytech/substrate", branch = "rococo-v1" }
sp-session = { git = "https://github.com/paritytech/substrate", branch = "rococo-v1" }
sp-storage = { git = "https://github.com/paritytech/substrate", branch = "rococo-v1" }
sp-transaction-pool = { git = "https://github.com/paritytech/substrate", branch = "rococo-v1" }
sp-trie = { git = "https://github.com/paritytech/substrate", branch = "rococo-v1" }
sp-state-machine = { git = "https://github.com/paritytech/substrate", branch = "rococo-v1" }

# Substrate Pallets
pallet-babe = { git = "https://github.com/paritytech/substrate", branch = "rococo-v1" }
pallet-im-online = { git = "https://github.com/paritytech/substrate", branch = "rococo-v1" }
pallet-staking = { git = "https://github.com/paritytech/substrate", branch = "rococo-v1" }
pallet-transaction-payment-rpc-runtime-api = { git = "https://github.com/paritytech/substrate", branch = "rococo-v1" }
pallet-mmr-primitives = { git = "https://github.com/paritytech/substrate", branch = "rococo-v1" }

# Substrate Other
frame-benchmarking = { git = "https://github.com/paritytech/substrate", branch = "rococo-v1" }
frame-system-rpc-runtime-api = { git = "https://github.com/paritytech/substrate", branch = "rococo-v1" }
prometheus-endpoint = { package = "substrate-prometheus-endpoint", git = "https://github.com/paritytech/substrate", branch = "rococo-v1" }
=======
sc-authority-discovery = { git = "https://github.com/paritytech/substrate", branch = "polkadot-v0.9.3" }
babe = { package = "sc-consensus-babe", git = "https://github.com/paritytech/substrate", branch = "polkadot-v0.9.3" }
beefy-primitives = { git = "https://github.com/paritytech/grandpa-bridge-gadget", branch = "polkadot-v0.9.3" }
beefy-gadget = { git = "https://github.com/paritytech/grandpa-bridge-gadget", branch = "polkadot-v0.9.3" }
grandpa = { package = "sc-finality-grandpa", git = "https://github.com/paritytech/substrate", branch = "polkadot-v0.9.3" }
sc-block-builder = { git = "https://github.com/paritytech/substrate", branch = "polkadot-v0.9.3" }
sc-chain-spec = { git = "https://github.com/paritytech/substrate", branch = "polkadot-v0.9.3" }
sc-client-api = { git = "https://github.com/paritytech/substrate", branch = "polkadot-v0.9.3" }
sc-client-db = { git = "https://github.com/paritytech/substrate", branch = "polkadot-v0.9.3" }
sc-consensus-uncles = { git = "https://github.com/paritytech/substrate", branch = "polkadot-v0.9.3" }
sc-consensus = { git = "https://github.com/paritytech/substrate", branch = "polkadot-v0.9.3" }
sc-consensus-slots = { git = "https://github.com/paritytech/substrate", branch = "polkadot-v0.9.3" }
sc-executor = { git = "https://github.com/paritytech/substrate", branch = "polkadot-v0.9.3" }
sc-finality-grandpa-warp-sync = { git = "https://github.com/paritytech/substrate", optional = true , branch = "polkadot-v0.9.3" }
sc-network = { git = "https://github.com/paritytech/substrate", branch = "polkadot-v0.9.3" }
sc-transaction-pool = { git = "https://github.com/paritytech/substrate", branch = "polkadot-v0.9.3" }
sc-keystore = { git = "https://github.com/paritytech/substrate", branch = "polkadot-v0.9.3" }
sc-basic-authorship = { git = "https://github.com/paritytech/substrate", branch = "polkadot-v0.9.3" }
service = { package = "sc-service", git = "https://github.com/paritytech/substrate", default-features = false , branch = "polkadot-v0.9.3" }
telemetry = { package = "sc-telemetry", git = "https://github.com/paritytech/substrate", branch = "polkadot-v0.9.3" }

# Substrate Primitives
sp-authority-discovery = { git = "https://github.com/paritytech/substrate", branch = "polkadot-v0.9.3" }
consensus_common = { package = "sp-consensus", git = "https://github.com/paritytech/substrate", branch = "polkadot-v0.9.3" }
grandpa_primitives = { package = "sp-finality-grandpa", git = "https://github.com/paritytech/substrate", branch = "polkadot-v0.9.3" }
inherents = { package = "sp-inherents", git = "https://github.com/paritytech/substrate", branch = "polkadot-v0.9.3" }
sp-api = { git = "https://github.com/paritytech/substrate", branch = "polkadot-v0.9.3" }
sp-block-builder = { git = "https://github.com/paritytech/substrate", branch = "polkadot-v0.9.3" }
sp-blockchain = { git = "https://github.com/paritytech/substrate", branch = "polkadot-v0.9.3" }
sp-core = { git = "https://github.com/paritytech/substrate", branch = "polkadot-v0.9.3" }
sp-io = { git = "https://github.com/paritytech/substrate", branch = "polkadot-v0.9.3" }
sp-keystore = { git = "https://github.com/paritytech/substrate", branch = "polkadot-v0.9.3" }
sp-offchain = { package = "sp-offchain", git = "https://github.com/paritytech/substrate", branch = "polkadot-v0.9.3" }
sp-runtime = { git = "https://github.com/paritytech/substrate", branch = "polkadot-v0.9.3" }
sp-session = { git = "https://github.com/paritytech/substrate", branch = "polkadot-v0.9.3" }
sp-storage = { git = "https://github.com/paritytech/substrate", branch = "polkadot-v0.9.3" }
sp-transaction-pool = { git = "https://github.com/paritytech/substrate", branch = "polkadot-v0.9.3" }
sp-trie = { git = "https://github.com/paritytech/substrate", branch = "polkadot-v0.9.3" }
sp-timestamp = { git = "https://github.com/paritytech/substrate", branch = "polkadot-v0.9.3" }
sp-consensus-babe = { git = "https://github.com/paritytech/substrate", branch = "polkadot-v0.9.3" }
sp-state-machine = { git = "https://github.com/paritytech/substrate", branch = "polkadot-v0.9.3" }

# Substrate Pallets
pallet-babe = { git = "https://github.com/paritytech/substrate", branch = "polkadot-v0.9.3" }
pallet-im-online = { git = "https://github.com/paritytech/substrate", branch = "polkadot-v0.9.3" }
pallet-staking = { git = "https://github.com/paritytech/substrate", branch = "polkadot-v0.9.3" }
pallet-transaction-payment-rpc-runtime-api = { git = "https://github.com/paritytech/substrate", branch = "polkadot-v0.9.3" }
pallet-mmr-primitives = { git = "https://github.com/paritytech/substrate", branch = "polkadot-v0.9.3" }

# Substrate Other
frame-benchmarking = { git = "https://github.com/paritytech/substrate", branch = "polkadot-v0.9.3" }
frame-system-rpc-runtime-api = { git = "https://github.com/paritytech/substrate", branch = "polkadot-v0.9.3" }
prometheus-endpoint = { package = "substrate-prometheus-endpoint", git = "https://github.com/paritytech/substrate", branch = "polkadot-v0.9.3" }
>>>>>>> aa386760

# External Crates
futures = "0.3.12"
hex-literal = "0.3.1"
tracing = "0.1.25"
serde = { version = "1.0.123", features = ["derive"] }
thiserror = "1.0.23"
kvdb = "0.9.0"
kvdb-rocksdb = { version = "0.11.0", optional = true }

# Polkadot
polkadot-node-core-parachains-inherent = { path = "../core/parachains-inherent" }
polkadot-overseer = { path = "../overseer" }
polkadot-parachain = { path = "../../parachain" }
polkadot-primitives = { path = "../../primitives" }
polkadot-node-primitives = { path = "../primitives" }
polkadot-rpc = { path = "../../rpc" }
polkadot-subsystem = { package = "polkadot-node-subsystem", path = "../subsystem" }
polkadot-node-subsystem-util = { path = "../subsystem-util" }
polkadot-runtime-parachains = { path = "../../runtime/parachains" }

# Polkadot Runtimes
polkadot-runtime = { path = "../../runtime/polkadot" }
kusama-runtime = { path = "../../runtime/kusama" }
westend-runtime = { path = "../../runtime/westend" }
rococo-runtime = { path = "../../runtime/rococo" }

# Polkadot Subsystems
polkadot-availability-bitfield-distribution = { path = "../network/bitfield-distribution", optional = true }
polkadot-availability-distribution = { path = "../network/availability-distribution", optional = true }
polkadot-availability-recovery = { path = "../network/availability-recovery", optional = true }
polkadot-collator-protocol = { path = "../network/collator-protocol", optional = true }
polkadot-gossip-support = { path = "../network/gossip-support", optional = true }
polkadot-network-bridge = { path = "../network/bridge", optional = true }
polkadot-node-collation-generation = { path = "../collation-generation", optional = true }
polkadot-node-core-av-store = { path = "../core/av-store", optional = true }
polkadot-node-core-backing = { path = "../core/backing", optional = true }
polkadot-node-core-bitfield-signing = { path = "../core/bitfield-signing", optional = true }
polkadot-node-core-candidate-selection = { path = "../core/candidate-selection", optional = true }
polkadot-node-core-candidate-validation = { path = "../core/candidate-validation", optional = true }
polkadot-node-core-chain-api = { path = "../core/chain-api", optional = true }
polkadot-node-core-provisioner = { path = "../core/provisioner", optional = true }
polkadot-node-core-runtime-api = { path = "../core/runtime-api", optional = true }
polkadot-statement-distribution = { path = "../network/statement-distribution", optional = true }
polkadot-approval-distribution = { path = "../network/approval-distribution", optional = true }
polkadot-node-core-approval-voting = { path = "../core/approval-voting", optional = true }

[dev-dependencies]
polkadot-test-client = { path = "../test/client" }
env_logger = "0.8.2"

[features]
default = ["db", "full-node"]
db = ["service/db"]
full-node = [
	"polkadot-node-core-av-store",
	"polkadot-node-core-approval-voting",
	"polkadot-availability-bitfield-distribution",
	"polkadot-availability-distribution",
	"polkadot-availability-recovery",
	"polkadot-collator-protocol",
	"polkadot-gossip-support",
	"polkadot-network-bridge",
	"polkadot-node-collation-generation",
	"polkadot-node-core-backing",
	"polkadot-node-core-bitfield-signing",
	"polkadot-node-core-candidate-selection",
	"polkadot-node-core-candidate-validation",
	"polkadot-node-core-chain-api",
	"polkadot-node-core-provisioner",
	"polkadot-node-core-runtime-api",
	"polkadot-statement-distribution",
	"polkadot-approval-distribution",
	"sc-finality-grandpa-warp-sync",
	"kvdb-rocksdb"
]

runtime-benchmarks = [
	"polkadot-runtime/runtime-benchmarks",
	"kusama-runtime/runtime-benchmarks",
	"westend-runtime/runtime-benchmarks",
	"rococo-runtime/runtime-benchmarks"
]
try-runtime = [
	"polkadot-runtime/try-runtime",
	"kusama-runtime/try-runtime",
	"westend-runtime/try-runtime",
	"rococo-runtime/try-runtime",
]<|MERGE_RESOLUTION|>--- conflicted
+++ resolved
@@ -6,58 +6,7 @@
 
 [dependencies]
 # Substrate Client
-<<<<<<< HEAD
-sc-authority-discovery = { git = "https://github.com/paritytech/substrate", branch = "rococo-v1" }
-babe = { package = "sc-consensus-babe", git = "https://github.com/paritytech/substrate", branch = "rococo-v1" }
-beefy-primitives = { git = "https://github.com/paritytech/grandpa-bridge-gadget", branch = "rococo-v1" }
-beefy-gadget = { git = "https://github.com/paritytech/grandpa-bridge-gadget", branch = "rococo-v1" }
-grandpa = { package = "sc-finality-grandpa", git = "https://github.com/paritytech/substrate", branch = "rococo-v1" }
-sc-block-builder = { git = "https://github.com/paritytech/substrate", branch = "rococo-v1" }
-sc-chain-spec = { git = "https://github.com/paritytech/substrate", branch = "rococo-v1" }
-sc-client-api = { git = "https://github.com/paritytech/substrate", branch = "rococo-v1" }
-sc-client-db = { git = "https://github.com/paritytech/substrate", branch = "rococo-v1" }
-sc-consensus = { git = "https://github.com/paritytech/substrate", branch = "rococo-v1" }
-sc-consensus-slots = { git = "https://github.com/paritytech/substrate", branch = "rococo-v1" }
-sc-executor = { git = "https://github.com/paritytech/substrate", branch = "rococo-v1" }
-sc-finality-grandpa-warp-sync = { git = "https://github.com/paritytech/substrate", branch = "rococo-v1", optional = true }
-sc-network = { git = "https://github.com/paritytech/substrate", branch = "rococo-v1" }
-sc-transaction-pool = { git = "https://github.com/paritytech/substrate", branch = "rococo-v1" }
-sc-keystore = { git = "https://github.com/paritytech/substrate", branch = "rococo-v1" }
-service = { package = "sc-service", git = "https://github.com/paritytech/substrate", branch = "rococo-v1", default-features = false }
-telemetry = { package = "sc-telemetry", git = "https://github.com/paritytech/substrate", branch = "rococo-v1" }
 
-# Substrate Primitives
-sp-authority-discovery = { git = "https://github.com/paritytech/substrate", branch = "rococo-v1" }
-babe-primitives = { package = "sp-consensus-babe", git = "https://github.com/paritytech/substrate", branch = "rococo-v1" }
-consensus_common = { package = "sp-consensus", git = "https://github.com/paritytech/substrate", branch = "rococo-v1" }
-grandpa_primitives = { package = "sp-finality-grandpa", git = "https://github.com/paritytech/substrate", branch = "rococo-v1" }
-inherents = { package = "sp-inherents", git = "https://github.com/paritytech/substrate", branch = "rococo-v1" }
-sp-api = { git = "https://github.com/paritytech/substrate", branch = "rococo-v1" }
-sp-block-builder = { git = "https://github.com/paritytech/substrate", branch = "rococo-v1" }
-sp-blockchain = { git = "https://github.com/paritytech/substrate", branch = "rococo-v1" }
-sp-core = { git = "https://github.com/paritytech/substrate", branch = "rococo-v1" }
-sp-io = { git = "https://github.com/paritytech/substrate", branch = "rococo-v1" }
-sp-keystore = { git = "https://github.com/paritytech/substrate", branch = "rococo-v1" }
-sp-offchain = { package = "sp-offchain", git = "https://github.com/paritytech/substrate", branch = "rococo-v1" }
-sp-runtime = { git = "https://github.com/paritytech/substrate", branch = "rococo-v1" }
-sp-session = { git = "https://github.com/paritytech/substrate", branch = "rococo-v1" }
-sp-storage = { git = "https://github.com/paritytech/substrate", branch = "rococo-v1" }
-sp-transaction-pool = { git = "https://github.com/paritytech/substrate", branch = "rococo-v1" }
-sp-trie = { git = "https://github.com/paritytech/substrate", branch = "rococo-v1" }
-sp-state-machine = { git = "https://github.com/paritytech/substrate", branch = "rococo-v1" }
-
-# Substrate Pallets
-pallet-babe = { git = "https://github.com/paritytech/substrate", branch = "rococo-v1" }
-pallet-im-online = { git = "https://github.com/paritytech/substrate", branch = "rococo-v1" }
-pallet-staking = { git = "https://github.com/paritytech/substrate", branch = "rococo-v1" }
-pallet-transaction-payment-rpc-runtime-api = { git = "https://github.com/paritytech/substrate", branch = "rococo-v1" }
-pallet-mmr-primitives = { git = "https://github.com/paritytech/substrate", branch = "rococo-v1" }
-
-# Substrate Other
-frame-benchmarking = { git = "https://github.com/paritytech/substrate", branch = "rococo-v1" }
-frame-system-rpc-runtime-api = { git = "https://github.com/paritytech/substrate", branch = "rococo-v1" }
-prometheus-endpoint = { package = "substrate-prometheus-endpoint", git = "https://github.com/paritytech/substrate", branch = "rococo-v1" }
-=======
 sc-authority-discovery = { git = "https://github.com/paritytech/substrate", branch = "polkadot-v0.9.3" }
 babe = { package = "sc-consensus-babe", git = "https://github.com/paritytech/substrate", branch = "polkadot-v0.9.3" }
 beefy-primitives = { git = "https://github.com/paritytech/grandpa-bridge-gadget", branch = "polkadot-v0.9.3" }
@@ -111,7 +60,7 @@
 frame-benchmarking = { git = "https://github.com/paritytech/substrate", branch = "polkadot-v0.9.3" }
 frame-system-rpc-runtime-api = { git = "https://github.com/paritytech/substrate", branch = "polkadot-v0.9.3" }
 prometheus-endpoint = { package = "substrate-prometheus-endpoint", git = "https://github.com/paritytech/substrate", branch = "polkadot-v0.9.3" }
->>>>>>> aa386760
+
 
 # External Crates
 futures = "0.3.12"
