--- conflicted
+++ resolved
@@ -10,21 +10,14 @@
 polkadot-primitives = { path = "../../primitives" }
 polkadot-statement-table = { path = "../../statement-table" }
 parity-scale-codec = { version = "2.0.0", default-features = false, features = ["derive"] }
-<<<<<<< HEAD
-runtime_primitives = { package = "sp-runtime", git = "https://github.com/paritytech/substrate", branch = "rococo-v1", default-features = false }
-sp-core = { git = "https://github.com/paritytech/substrate", branch = "rococo-v1" }
-sp-application-crypto = { git = "https://github.com/paritytech/substrate", branch = "rococo-v1" }
-sp-consensus-vrf = { git = "https://github.com/paritytech/substrate", branch = "rococo-v1" }
-sp-consensus-babe = { git = "https://github.com/paritytech/substrate", branch = "rococo-v1" }
-sp-maybe-compressed-blob  = { git = "https://github.com/paritytech/substrate", branch = "rococo-v1" }
-=======
+
 runtime_primitives = { package = "sp-runtime", git = "https://github.com/paritytech/substrate", default-features = false , branch = "polkadot-v0.9.3" }
 sp-core = { git = "https://github.com/paritytech/substrate", branch = "polkadot-v0.9.3" }
 sp-application-crypto = { git = "https://github.com/paritytech/substrate", branch = "polkadot-v0.9.3" }
 sp-consensus-vrf = { git = "https://github.com/paritytech/substrate", branch = "polkadot-v0.9.3" }
 sp-consensus-babe = { git = "https://github.com/paritytech/substrate", branch = "polkadot-v0.9.3" }
 sp-maybe-compressed-blob  = { git = "https://github.com/paritytech/substrate", branch = "polkadot-v0.9.3" }
->>>>>>> aa386760
+
 polkadot-parachain = { path = "../../parachain", default-features = false }
 schnorrkel = "0.9.1"
 thiserror = "1.0.22"
