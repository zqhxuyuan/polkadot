--- conflicted
+++ resolved
@@ -26,16 +26,11 @@
 log = "0.4.11"
 smallvec = "1.5.1"
 
-<<<<<<< HEAD
-sp-core = { git = "https://github.com/paritytech/substrate", branch = "rococo-v1" }
-sp-keyring = { git = "https://github.com/paritytech/substrate", branch = "rococo-v1" }
-sp-application-crypto = { git = "https://github.com/paritytech/substrate", branch = "rococo-v1" }
-sc-network = { git = "https://github.com/paritytech/substrate", branch = "rococo-v1" }
-=======
+
 sp-core = { git = "https://github.com/paritytech/substrate", branch = "polkadot-v0.9.3" }
 sp-keyring = { git = "https://github.com/paritytech/substrate", branch = "polkadot-v0.9.3" }
 sp-application-crypto = { git = "https://github.com/paritytech/substrate", branch = "polkadot-v0.9.3" }
 sc-network = { git = "https://github.com/paritytech/substrate", branch = "polkadot-v0.9.3" }
->>>>>>> aa386760
+
 
 polkadot-subsystem-testhelpers = { package = "polkadot-node-subsystem-test-helpers", path = "../../subsystem-test-helpers" }