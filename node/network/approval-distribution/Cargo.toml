[package]
name = "polkadot-approval-distribution"
version = "0.1.0"
authors = ["Parity Technologies <admin@parity.io>"]
edition = "2018"

[dependencies]
polkadot-node-primitives = { path = "../../primitives" }
polkadot-node-network-protocol = { path = "../protocol" }
polkadot-node-subsystem = { path = "../../subsystem" }
polkadot-node-subsystem-util = { path = "../../subsystem-util" }
polkadot-primitives = { path = "../../../primitives" }

futures = "0.3.8"
tracing = "0.1.25"

[dev-dependencies]
<<<<<<< HEAD
sp-core = { git = "https://github.com/paritytech/substrate", features = ["std"] , branch = "rococo-v1" }
=======
sp-core = { git = "https://github.com/paritytech/substrate", features = ["std"] , branch = "polkadot-v0.9.3" }
>>>>>>> aa386760

polkadot-node-subsystem-util = { path = "../../subsystem-util" }
polkadot-node-subsystem-test-helpers = { path = "../../subsystem-test-helpers" }

assert_matches = "1.4.0"
schnorrkel = { version = "0.9.1", default-features = false }
rand_core = "0.5.1" # should match schnorrkel
env_logger = "0.8.2"
log = "0.4.13"<|MERGE_RESOLUTION|>--- conflicted
+++ resolved
@@ -15,11 +15,9 @@
 tracing = "0.1.25"
 
 [dev-dependencies]
-<<<<<<< HEAD
-sp-core = { git = "https://github.com/paritytech/substrate", features = ["std"] , branch = "rococo-v1" }
-=======
+
 sp-core = { git = "https://github.com/paritytech/substrate", features = ["std"] , branch = "polkadot-v0.9.3" }
->>>>>>> aa386760
+
 
 polkadot-node-subsystem-util = { path = "../../subsystem-util" }
 polkadot-node-subsystem-test-helpers = { path = "../../subsystem-test-helpers" }
