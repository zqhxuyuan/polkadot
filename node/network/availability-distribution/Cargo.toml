[package]
name = "polkadot-availability-distribution"
version = "0.1.0"
authors = ["Parity Technologies <admin@parity.io>"]
edition = "2018"

[dependencies]
futures = "0.3.12"
tracing = "0.1.25"
parity-scale-codec = { version = "2.0.0", features = ["std"]  }
polkadot-primitives = { path = "../../../primitives" }
polkadot-erasure-coding = { path = "../../../erasure-coding" }
polkadot-subsystem = { package = "polkadot-node-subsystem", path = "../../subsystem" }
polkadot-node-network-protocol = { path = "../../network/protocol" }
polkadot-node-subsystem-util = { path = "../../subsystem-util" }
polkadot-node-primitives = { path = "../../primitives" }
polkadot-node-core-runtime-api = { path = "../../core/runtime-api" }
<<<<<<< HEAD
sp-application-crypto = { git = "https://github.com/paritytech/substrate", branch = "rococo-v1" }
sp-core = { git = "https://github.com/paritytech/substrate", features = ["std"]  , branch = "rococo-v1" }
sp-keystore = { git = "https://github.com/paritytech/substrate", branch = "rococo-v1" }
=======
sp-application-crypto = { git = "https://github.com/paritytech/substrate", branch = "polkadot-v0.9.3" }
sp-core = { git = "https://github.com/paritytech/substrate", features = ["std"]  , branch = "polkadot-v0.9.3" }
sp-keystore = { git = "https://github.com/paritytech/substrate", branch = "polkadot-v0.9.3" }
>>>>>>> aa386760
thiserror = "1.0.23"
rand = "0.8.3"
lru = "0.6.5"

[dev-dependencies]
polkadot-subsystem-testhelpers = { package = "polkadot-node-subsystem-test-helpers", path = "../../subsystem-test-helpers" }
<<<<<<< HEAD
sp-core = { git = "https://github.com/paritytech/substrate", features = ["std"] , branch = "rococo-v1" }
sp-keyring = { git = "https://github.com/paritytech/substrate", branch = "rococo-v1" }
sp-tracing = { git = "https://github.com/paritytech/substrate", branch = "rococo-v1" }
sc-keystore = { git = "https://github.com/paritytech/substrate", branch = "rococo-v1" }
sc-network = { git = "https://github.com/paritytech/substrate", branch = "rococo-v1" }
=======
sp-core = { git = "https://github.com/paritytech/substrate", features = ["std"] , branch = "polkadot-v0.9.3" }
sp-keyring = { git = "https://github.com/paritytech/substrate", branch = "polkadot-v0.9.3" }
sp-tracing = { git = "https://github.com/paritytech/substrate", branch = "polkadot-v0.9.3" }
sc-keystore = { git = "https://github.com/paritytech/substrate", branch = "polkadot-v0.9.3" }
sc-network = { git = "https://github.com/paritytech/substrate", branch = "polkadot-v0.9.3" }
>>>>>>> aa386760
futures-timer = "3.0.2"
assert_matches = "1.4.0"
maplit = "1.0"
smallvec = "1.6.1"<|MERGE_RESOLUTION|>--- conflicted
+++ resolved
@@ -15,34 +15,20 @@
 polkadot-node-subsystem-util = { path = "../../subsystem-util" }
 polkadot-node-primitives = { path = "../../primitives" }
 polkadot-node-core-runtime-api = { path = "../../core/runtime-api" }
-<<<<<<< HEAD
-sp-application-crypto = { git = "https://github.com/paritytech/substrate", branch = "rococo-v1" }
-sp-core = { git = "https://github.com/paritytech/substrate", features = ["std"]  , branch = "rococo-v1" }
-sp-keystore = { git = "https://github.com/paritytech/substrate", branch = "rococo-v1" }
-=======
 sp-application-crypto = { git = "https://github.com/paritytech/substrate", branch = "polkadot-v0.9.3" }
 sp-core = { git = "https://github.com/paritytech/substrate", features = ["std"]  , branch = "polkadot-v0.9.3" }
 sp-keystore = { git = "https://github.com/paritytech/substrate", branch = "polkadot-v0.9.3" }
->>>>>>> aa386760
 thiserror = "1.0.23"
 rand = "0.8.3"
 lru = "0.6.5"
 
 [dev-dependencies]
 polkadot-subsystem-testhelpers = { package = "polkadot-node-subsystem-test-helpers", path = "../../subsystem-test-helpers" }
-<<<<<<< HEAD
-sp-core = { git = "https://github.com/paritytech/substrate", features = ["std"] , branch = "rococo-v1" }
-sp-keyring = { git = "https://github.com/paritytech/substrate", branch = "rococo-v1" }
-sp-tracing = { git = "https://github.com/paritytech/substrate", branch = "rococo-v1" }
-sc-keystore = { git = "https://github.com/paritytech/substrate", branch = "rococo-v1" }
-sc-network = { git = "https://github.com/paritytech/substrate", branch = "rococo-v1" }
-=======
 sp-core = { git = "https://github.com/paritytech/substrate", features = ["std"] , branch = "polkadot-v0.9.3" }
 sp-keyring = { git = "https://github.com/paritytech/substrate", branch = "polkadot-v0.9.3" }
 sp-tracing = { git = "https://github.com/paritytech/substrate", branch = "polkadot-v0.9.3" }
 sc-keystore = { git = "https://github.com/paritytech/substrate", branch = "polkadot-v0.9.3" }
 sc-network = { git = "https://github.com/paritytech/substrate", branch = "polkadot-v0.9.3" }
->>>>>>> aa386760
 futures-timer = "3.0.2"
 assert_matches = "1.4.0"
 maplit = "1.0"
