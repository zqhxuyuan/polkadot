--- conflicted
+++ resolved
@@ -16,17 +16,10 @@
 
 [dev-dependencies]
 polkadot-node-subsystem-test-helpers = { path = "../../subsystem-test-helpers" }
-<<<<<<< HEAD
-bitvec = { version = "0.17.4", default-features = false, features = ["alloc"] }
+bitvec = { version = "0.20.1", default-features = false, features = ["alloc"] }
 sp-core = { git = "https://github.com/paritytech/substrate", branch = "rococo-v1" }
 sp-application-crypto = { git = "https://github.com/paritytech/substrate", branch = "rococo-v1" }
 sp-keystore = { git = "https://github.com/paritytech/substrate", branch = "rococo-v1" }
-=======
-bitvec = { version = "0.20.1", default-features = false, features = ["alloc"] }
-sp-core = { git = "https://github.com/paritytech/substrate", branch = "master" }
-sp-application-crypto = { git = "https://github.com/paritytech/substrate", branch = "master" }
-sp-keystore = { git = "https://github.com/paritytech/substrate", branch = "master" }
->>>>>>> 35ea1c4b
 maplit = "1.0.2"
 log = "0.4.13"
 env_logger = "0.8.2"
