--- conflicted
+++ resolved
@@ -10,15 +10,9 @@
 tracing = "0.1.25"
 polkadot-primitives = { path = "../../../primitives" }
 parity-scale-codec = { version = "2.0.0", default-features = false, features = ["derive"] }
-<<<<<<< HEAD
-sc-authority-discovery = { git = "https://github.com/paritytech/substrate", branch = "rococo-v1" }
-sc-network = { git = "https://github.com/paritytech/substrate", branch = "rococo-v1" }
-sp-consensus = { git = "https://github.com/paritytech/substrate", branch = "rococo-v1" }
-=======
 sc-authority-discovery = { git = "https://github.com/paritytech/substrate", branch = "polkadot-v0.9.3" }
 sc-network = { git = "https://github.com/paritytech/substrate", branch = "polkadot-v0.9.3" }
 sp-consensus = { git = "https://github.com/paritytech/substrate", branch = "polkadot-v0.9.3" }
->>>>>>> aa386760
 polkadot-subsystem = { package = "polkadot-node-subsystem", path = "../../subsystem" }
 polkadot-node-network-protocol = { path = "../protocol" }
 polkadot-node-subsystem-util = { path = "../../subsystem-util"}
@@ -28,11 +22,6 @@
 [dev-dependencies]
 assert_matches = "1.4.0"
 polkadot-node-subsystem-test-helpers = { path = "../../subsystem-test-helpers" }
-<<<<<<< HEAD
-sp-core = { git = "https://github.com/paritytech/substrate", branch = "rococo-v1" }
-sp-keyring = { git = "https://github.com/paritytech/substrate", branch = "rococo-v1" }
-=======
 sp-core = { git = "https://github.com/paritytech/substrate", branch = "polkadot-v0.9.3" }
 sp-keyring = { git = "https://github.com/paritytech/substrate", branch = "polkadot-v0.9.3" }
->>>>>>> aa386760
 futures-timer = "3"