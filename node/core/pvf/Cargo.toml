--- conflicted
+++ resolved
@@ -23,15 +23,7 @@
 parity-scale-codec = { version = "2.0.0", default-features = false, features = ["derive"] }
 polkadot-parachain = { path = "../../../parachain" }
 polkadot-core-primitives = { path = "../../../core-primitives" }
-<<<<<<< HEAD
-sc-executor = { git = "https://github.com/paritytech/substrate", branch = "rococo-v1" }
-sc-executor-wasmtime = { git = "https://github.com/paritytech/substrate", branch = "rococo-v1" }
-sc-executor-common = { git = "https://github.com/paritytech/substrate", branch = "rococo-v1" }
-sp-externalities = { git = "https://github.com/paritytech/substrate", branch = "rococo-v1" }
-sp-io = { git = "https://github.com/paritytech/substrate", branch = "rococo-v1" }
-sp-core = { git = "https://github.com/paritytech/substrate", branch = "rococo-v1" }
-sp-wasm-interface = { git = "https://github.com/paritytech/substrate", branch = "rococo-v1" }
-=======
+
 sc-executor = { git = "https://github.com/paritytech/substrate", branch = "polkadot-v0.9.3" }
 sc-executor-wasmtime = { git = "https://github.com/paritytech/substrate", branch = "polkadot-v0.9.3" }
 sc-executor-common = { git = "https://github.com/paritytech/substrate", branch = "polkadot-v0.9.3" }
@@ -39,7 +31,7 @@
 sp-io = { git = "https://github.com/paritytech/substrate", branch = "polkadot-v0.9.3" }
 sp-core = { git = "https://github.com/paritytech/substrate", branch = "polkadot-v0.9.3" }
 sp-wasm-interface = { git = "https://github.com/paritytech/substrate", branch = "polkadot-v0.9.3" }
->>>>>>> aa386760
+
 
 [dev-dependencies]
 adder = { package = "test-parachain-adder", path = "../../../parachain/test-parachains/adder" }
