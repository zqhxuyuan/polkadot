--- conflicted
+++ resolved
@@ -8,11 +8,7 @@
 futures = "0.3.12"
 tracing = "0.1.22"
 tracing-futures = "0.2.4"
-<<<<<<< HEAD
-sp-blockchain = { git = "https://github.com/paritytech/substrate", branch = "polkadot-v0.8.28" }
-=======
 sp-blockchain = { git = "https://github.com/paritytech/substrate", branch = "polkadot-v0.8.29" }
->>>>>>> 2494dec2
 polkadot-primitives = { path = "../../../primitives" }
 polkadot-subsystem = { package = "polkadot-node-subsystem", path = "../../subsystem" }
 polkadot-node-subsystem-util = { path = "../../subsystem-util" }
@@ -21,8 +17,4 @@
 futures = { version = "0.3.12", features = ["thread-pool"] }
 maplit = "1.0.2"
 polkadot-node-subsystem-test-helpers = { path = "../../subsystem-test-helpers" }
-<<<<<<< HEAD
-sp-core = { git = "https://github.com/paritytech/substrate", branch = "polkadot-v0.8.28" }
-=======
-sp-core = { git = "https://github.com/paritytech/substrate", branch = "polkadot-v0.8.29" }
->>>>>>> 2494dec2
+sp-core = { git = "https://github.com/paritytech/substrate", branch = "polkadot-v0.8.29" }