[package]
name = "polkadot-node-core-backing"
version = "0.1.0"
authors = ["Parity Technologies <admin@parity.io>"]
edition = "2018"

[dependencies]
futures = "0.3.12"
<<<<<<< HEAD
sp-keystore = { git = "https://github.com/paritytech/substrate", branch = "rococo-v1" }
=======
sp-keystore = { git = "https://github.com/paritytech/substrate", branch = "polkadot-v0.9.3" }
>>>>>>> aa386760
polkadot-primitives = { path = "../../../primitives" }
polkadot-node-primitives = { path = "../../primitives" }
polkadot-subsystem = { package = "polkadot-node-subsystem", path = "../../subsystem" }
polkadot-node-subsystem-util = { path = "../../subsystem-util" }
erasure-coding = { package = "polkadot-erasure-coding", path = "../../../erasure-coding" }
statement-table = { package = "polkadot-statement-table", path = "../../../statement-table" }
bitvec = { version = "0.20.1", default-features = false, features = ["alloc"] }
tracing = "0.1.25"
thiserror = "1.0.23"

[dev-dependencies]
<<<<<<< HEAD
sp-core = { git = "https://github.com/paritytech/substrate", branch = "rococo-v1" }
sp-application-crypto = { git = "https://github.com/paritytech/substrate", branch = "rococo-v1" }
sp-keyring = { git = "https://github.com/paritytech/substrate", branch = "rococo-v1" }
sc-keystore = { git = "https://github.com/paritytech/substrate", branch = "rococo-v1" }
sp-tracing = { git = "https://github.com/paritytech/substrate", branch = "rococo-v1" }
=======
sp-core = { git = "https://github.com/paritytech/substrate", branch = "polkadot-v0.9.3" }
sp-application-crypto = { git = "https://github.com/paritytech/substrate", branch = "polkadot-v0.9.3" }
sp-keyring = { git = "https://github.com/paritytech/substrate", branch = "polkadot-v0.9.3" }
sc-keystore = { git = "https://github.com/paritytech/substrate", branch = "polkadot-v0.9.3" }
sp-tracing = { git = "https://github.com/paritytech/substrate", branch = "polkadot-v0.9.3" }
>>>>>>> aa386760
futures = { version = "0.3.12", features = ["thread-pool"] }
assert_matches = "1.4.0"
polkadot-node-subsystem-test-helpers = { path = "../../subsystem-test-helpers" }<|MERGE_RESOLUTION|>--- conflicted
+++ resolved
@@ -6,11 +6,7 @@
 
 [dependencies]
 futures = "0.3.12"
-<<<<<<< HEAD
-sp-keystore = { git = "https://github.com/paritytech/substrate", branch = "rococo-v1" }
-=======
 sp-keystore = { git = "https://github.com/paritytech/substrate", branch = "polkadot-v0.9.3" }
->>>>>>> aa386760
 polkadot-primitives = { path = "../../../primitives" }
 polkadot-node-primitives = { path = "../../primitives" }
 polkadot-subsystem = { package = "polkadot-node-subsystem", path = "../../subsystem" }
@@ -22,19 +18,11 @@
 thiserror = "1.0.23"
 
 [dev-dependencies]
-<<<<<<< HEAD
-sp-core = { git = "https://github.com/paritytech/substrate", branch = "rococo-v1" }
-sp-application-crypto = { git = "https://github.com/paritytech/substrate", branch = "rococo-v1" }
-sp-keyring = { git = "https://github.com/paritytech/substrate", branch = "rococo-v1" }
-sc-keystore = { git = "https://github.com/paritytech/substrate", branch = "rococo-v1" }
-sp-tracing = { git = "https://github.com/paritytech/substrate", branch = "rococo-v1" }
-=======
 sp-core = { git = "https://github.com/paritytech/substrate", branch = "polkadot-v0.9.3" }
 sp-application-crypto = { git = "https://github.com/paritytech/substrate", branch = "polkadot-v0.9.3" }
 sp-keyring = { git = "https://github.com/paritytech/substrate", branch = "polkadot-v0.9.3" }
 sc-keystore = { git = "https://github.com/paritytech/substrate", branch = "polkadot-v0.9.3" }
 sp-tracing = { git = "https://github.com/paritytech/substrate", branch = "polkadot-v0.9.3" }
->>>>>>> aa386760
 futures = { version = "0.3.12", features = ["thread-pool"] }
 assert_matches = "1.4.0"
 polkadot-node-subsystem-test-helpers = { path = "../../subsystem-test-helpers" }