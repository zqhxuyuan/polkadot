[package]
name = "polkadot-node-core-provisioner"
version = "0.1.0"
authors = ["Parity Technologies <admin@parity.io>"]
edition = "2018"

[dependencies]
bitvec = { version = "0.20.1", default-features = false, features = ["alloc"] }
futures = "0.3.12"
tracing = "0.1.25"
thiserror = "1.0.23"
polkadot-primitives = { path = "../../../primitives" }
polkadot-node-subsystem = { path = "../../subsystem" }
polkadot-node-subsystem-util = { path = "../../subsystem-util" }
futures-timer = "3.0.2"

[dev-dependencies]
<<<<<<< HEAD
sp-application-crypto = { git = "https://github.com/paritytech/substrate", branch = "rococo-v1" }
sp-keystore = { git = "https://github.com/paritytech/substrate", branch = "rococo-v1" }
=======
sp-application-crypto = { git = "https://github.com/paritytech/substrate", branch = "polkadot-v0.9.3" }
sp-keystore = { git = "https://github.com/paritytech/substrate", branch = "polkadot-v0.9.3" }
>>>>>>> aa386760
polkadot-node-subsystem-test-helpers = { path = "../../subsystem-test-helpers" }<|MERGE_RESOLUTION|>--- conflicted
+++ resolved
@@ -15,11 +15,8 @@
 futures-timer = "3.0.2"
 
 [dev-dependencies]
-<<<<<<< HEAD
-sp-application-crypto = { git = "https://github.com/paritytech/substrate", branch = "rococo-v1" }
-sp-keystore = { git = "https://github.com/paritytech/substrate", branch = "rococo-v1" }
-=======
+
 sp-application-crypto = { git = "https://github.com/paritytech/substrate", branch = "polkadot-v0.9.3" }
 sp-keystore = { git = "https://github.com/paritytech/substrate", branch = "polkadot-v0.9.3" }
->>>>>>> aa386760
+
 polkadot-node-subsystem-test-helpers = { path = "../../subsystem-test-helpers" }