[package]
name = "polkadot-node-subsystem"
version = "0.1.0"
authors = ["Parity Technologies <admin@parity.io>"]
edition = "2018"
description = "Subsystem traits and message definitions"

[dependencies]
async-std = "1.8.0"
async-trait = "0.1.42"
derive_more = "0.99.11"
futures = "0.3.12"
futures-timer = "3.0.2"
mick-jaeger = "0.1.2"
lazy_static = "1.4"
tracing = "0.1.22"
tracing-futures = "0.2.4"
parity-scale-codec = { version = "2.0.0", default-features = false, features = ["derive"] }
parking_lot = "0.11.1"
pin-project = "1.0.4"
polkadot-node-primitives = { path = "../primitives" }
polkadot-node-network-protocol = { path = "../network/protocol" }
polkadot-primitives = { path = "../../primitives" }
polkadot-statement-table = { path = "../../statement-table" }
polkadot-node-jaeger = { path = "../jaeger" }
<<<<<<< HEAD
sc-network = { git = "https://github.com/paritytech/substrate", branch = "rococo-v1" }
=======
polkadot-procmacro-subsystem-dispatch-gen = { path = "dispatch-gen" }
sc-network = { git = "https://github.com/paritytech/substrate", branch = "master" }
>>>>>>> 0a633cd4
smallvec = "1.6.1"
sp-core = { git = "https://github.com/paritytech/substrate", branch = "rococo-v1" }
substrate-prometheus-endpoint = { git = "https://github.com/paritytech/substrate", branch = "rococo-v1" }
thiserror = "1.0.23"
log = "0.4.13"

[dev-dependencies]
assert_matches = "1.4.0"
async-trait = "0.1.42"
futures = { version = "0.3.12", features = ["thread-pool"] }
polkadot-node-subsystem-test-helpers = { path = "../subsystem-test-helpers" }<|MERGE_RESOLUTION|>--- conflicted
+++ resolved
@@ -23,12 +23,8 @@
 polkadot-primitives = { path = "../../primitives" }
 polkadot-statement-table = { path = "../../statement-table" }
 polkadot-node-jaeger = { path = "../jaeger" }
-<<<<<<< HEAD
+polkadot-procmacro-subsystem-dispatch-gen = { path = "dispatch-gen" }
 sc-network = { git = "https://github.com/paritytech/substrate", branch = "rococo-v1" }
-=======
-polkadot-procmacro-subsystem-dispatch-gen = { path = "dispatch-gen" }
-sc-network = { git = "https://github.com/paritytech/substrate", branch = "master" }
->>>>>>> 0a633cd4
 smallvec = "1.6.1"
 sp-core = { git = "https://github.com/paritytech/substrate", branch = "rococo-v1" }
 substrate-prometheus-endpoint = { git = "https://github.com/paritytech/substrate", branch = "rococo-v1" }
