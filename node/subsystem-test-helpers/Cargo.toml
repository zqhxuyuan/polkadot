[package]
name = "polkadot-node-subsystem-test-helpers"
version = "0.1.0"
authors = ["Parity Technologies <admin@parity.io>"]
edition = "2018"
description = "Subsystem traits and message definitions"

[dependencies]
async-trait = "0.1.42"
futures = "0.3.12"
futures-timer = "3.0.2"
tracing = "0.1.25"
parity-scale-codec = { version = "2.0.0", default-features = false, features = ["derive"] }
parking_lot = "0.11.1"
pin-project = "1.0.4"
polkadot-node-primitives = { path = "../primitives" }
polkadot-node-subsystem = { path = "../subsystem" }
polkadot-node-subsystem-util = { path = "../subsystem-util" }
polkadot-primitives = { path = "../../primitives" }
polkadot-statement-table = { path = "../../statement-table" }
<<<<<<< HEAD
sc-network = { git = "https://github.com/paritytech/substrate", branch = "rococo-v1" }
smallvec = "1.6.1"
sp-core = { git = "https://github.com/paritytech/substrate", branch = "rococo-v1" }
=======
sc-network = { git = "https://github.com/paritytech/substrate", branch = "polkadot-v0.9.3" }
smallvec = "1.6.1"
sp-core = { git = "https://github.com/paritytech/substrate", branch = "polkadot-v0.9.3" }
>>>>>>> aa386760

[dev-dependencies]
polkadot-overseer = { path = "../overseer" }<|MERGE_RESOLUTION|>--- conflicted
+++ resolved
@@ -18,15 +18,11 @@
 polkadot-node-subsystem-util = { path = "../subsystem-util" }
 polkadot-primitives = { path = "../../primitives" }
 polkadot-statement-table = { path = "../../statement-table" }
-<<<<<<< HEAD
-sc-network = { git = "https://github.com/paritytech/substrate", branch = "rococo-v1" }
-smallvec = "1.6.1"
-sp-core = { git = "https://github.com/paritytech/substrate", branch = "rococo-v1" }
-=======
+
 sc-network = { git = "https://github.com/paritytech/substrate", branch = "polkadot-v0.9.3" }
 smallvec = "1.6.1"
 sp-core = { git = "https://github.com/paritytech/substrate", branch = "polkadot-v0.9.3" }
->>>>>>> aa386760
+
 
 [dev-dependencies]
 polkadot-overseer = { path = "../overseer" }